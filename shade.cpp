#include <iostream>
#include <cstdio>
#include <fstream>
#include <variant>
#include <chrono>
#include <thread>
#include <algorithm>
#include <atomic>
#include <sstream>
#include <iomanip>

#include <StandAlone/ResourceLimits.h>
#include <glslang/MachineIndependent/localintermediate.h>
#include <glslang/Public/ShaderLang.h>
#include <glslang/Include/intermediate.h>
#include <SPIRV/GlslangToSpv.h>
#include <spirv-tools/libspirv.h>
#include "spirv.h"
#include "GLSL.std.450.h"
#include "basic_types.h"
#include "interpreter.h"

<<<<<<< HEAD
const int imageWidth = 640; // ShaderToy default is 640
const int imageHeight = 360; // ShaderToy default is 360
unsigned char imageBuffer[imageHeight][imageWidth][3];
=======
int imageWidth = 640/2; // ShaderToy default is 640
int imageHeight = 360/2; // ShaderToy default is 360
unsigned char *imageBuffer;
>>>>>>> 8cf46264

std::map<uint32_t, std::string> OpcodeToString = {
#include "opcode_to_string.h"
};

std::map<uint32_t, std::string> GLSLstd450OpcodeToString = {
#include "GLSLstd450_opcode_to_string.h"
};

#include "opcode_structs.h"

const uint32_t NO_MEMORY_ACCESS_SEMANTIC = 0xFFFFFFFF;

const uint32_t SOURCE_NO_FILE = 0xFFFFFFFF;
const uint32_t NO_INITIALIZER = 0xFFFFFFFF;
const uint32_t NO_ACCESS_QUALIFIER = 0xFFFFFFFF;
const uint32_t EXECUTION_ENDED = 0xFFFFFFFF;
const uint32_t NO_RETURN_REGISTER = 0xFFFFFFFF;
const uint32_t NO_BLOCK_ID = 0xFFFFFFFF;

// Section of memory for a specific use.
struct MemoryRegion
{
    // Offset within the "memory" array.
    size_t base;

    // Size of the region.
    size_t size;

    // Offset within the "memory" array of next allocation.
    size_t top;

    MemoryRegion() :
        base(0),
        size(0),
        top(0)
    {}
    MemoryRegion(size_t base_, size_t size_) :
        base(base_),
        size(size_),
        top(base_)
    {}
};

// helper type for visitor
template<class... Ts> struct overloaded : Ts... { using Ts::operator()...; };
template<class... Ts> overloaded(Ts...) -> overloaded<Ts...>;

template <class T>
T& objectAt(unsigned char* data)
{
    return *reinterpret_cast<T*>(data);
}

// The static state of the program.
struct Program 
{
    bool throwOnUnimplemented;
    bool hasUnimplemented;
    bool verbose;
    std::set<uint32_t> capabilities;

    // main id-to-thingie map containing extinstsets, types, variables, etc
    // secondary maps of entryPoint, decorations, names, etc

    std::map<uint32_t, std::string> extInstSets;
    uint32_t ExtInstGLSL_std_450_id;
    std::map<uint32_t, std::string> strings;
    uint32_t memoryModel;
    uint32_t addressingModel;
    std::map<uint32_t, EntryPoint> entryPoints;
    std::map<uint32_t, Decoration> decorations;
    std::map<uint32_t, std::string> names;
    std::vector<Source> sources;
    std::vector<std::string> processes;
    std::map<uint32_t, std::map<uint32_t, std::string> > memberNames;
    std::map<uint32_t, std::map<uint32_t, Decoration> > memberDecorations;
    std::map<uint32_t, Type> types;
    std::map<uint32_t, size_t> typeSizes; // XXX put into Type
    std::map<uint32_t, Variable> variables;
    std::map<uint32_t, Function> functions;
    std::vector<Instruction *> code;
    std::vector<uint32_t> blockId; // Parallel to "code".

    Function* currentFunction;
    // Map from label ID to index into code vector.
    std::map<uint32_t, uint32_t> labels;
    Function* mainFunction; 

    size_t memorySize;

    std::map<uint32_t, MemoryRegion> memoryRegions;

    std::map<uint32_t, uint32_t> resultsCreated;
    std::map<uint32_t, Register> constants;
    Register& allocConstantObject(uint32_t id, uint32_t type)
    {
        Register r {type, typeSizes[type]};
        constants[id] = r;
        return constants[id];
    }

    Program(bool throwOnUnimplemented_, bool verbose_) :
        throwOnUnimplemented(throwOnUnimplemented_),
        hasUnimplemented(false),
        verbose(verbose_),
        currentFunction(nullptr)
    {
        memorySize = 0;
        auto anotherRegion = [this](size_t size){MemoryRegion r(memorySize, size); memorySize += size; return r;};
        memoryRegions[SpvStorageClassUniformConstant] = anotherRegion(1024);
        memoryRegions[SpvStorageClassInput] = anotherRegion(1024);
        memoryRegions[SpvStorageClassUniform] = anotherRegion(1024);
        memoryRegions[SpvStorageClassOutput] = anotherRegion(1024);
        memoryRegions[SpvStorageClassWorkgroup] = anotherRegion(0);
        memoryRegions[SpvStorageClassCrossWorkgroup] = anotherRegion(0);
        memoryRegions[SpvStorageClassPrivate] = anotherRegion(65536); // XXX still needed?
        memoryRegions[SpvStorageClassFunction] = anotherRegion(16384);
        memoryRegions[SpvStorageClassGeneric] = anotherRegion(0);
        memoryRegions[SpvStorageClassPushConstant] = anotherRegion(0);
        memoryRegions[SpvStorageClassAtomicCounter] = anotherRegion(0);
        memoryRegions[SpvStorageClassImage] = anotherRegion(0);
        memoryRegions[SpvStorageClassStorageBuffer] = anotherRegion(0);
    }

    ~Program()
    {
        for (auto insn : code) {
            delete insn;
        }
    }

    size_t allocate(SpvStorageClass clss, uint32_t type)
    {
        MemoryRegion& reg = memoryRegions[clss];
        if(false) {
            std::cout << "allocate from " << clss << " type " << type << "\n";
            std::cout << "region at " << reg.base << " size " << reg.size << " top " << reg.top << "\n";
            std::cout << "object is size " << typeSizes[type] << "\n";
        }
        assert(reg.top + typeSizes[type] <= reg.base + reg.size);
        size_t offset = reg.top;
        reg.top += typeSizes[type];
        return offset;
    }
    size_t allocate(uint32_t clss, uint32_t type)
    {
        return allocate(static_cast<SpvStorageClass>(clss), type);
    }

    // Returns the type of the member of "t" at index "i". For vectors,
    // "i" is ignored and the type of any element is returned. For matrices,
    // "i" is ignored and the type of any column is returned. For structs,
    // the type of field "i" (0-indexed) is returned.
    uint32_t getConstituentType(uint32_t t, int i) const
    {
        const Type& type = types.at(t);
        if(std::holds_alternative<TypeVector>(type)) {
            return std::get<TypeVector>(type).type;
        } else if(std::holds_alternative<TypeMatrix>(type)) {
            return std::get<TypeMatrix>(type).columnType;
        } else if (std::holds_alternative<TypeStruct>(type)) {
            return std::get<TypeStruct>(type).memberTypes[i];
        // XXX } else if (std::holds_alternative<TypeArray>(type)) {
        } else {
            std::cout << type.index() << "\n";
            assert(false && "getConstituentType of invalid type?!");
        }
        return 0; // not reached
    }

    void dumpTypeAt(const Type& type, unsigned char *ptr) const
    {
        std::visit(overloaded {
            [&](const TypeVoid& type) { std::cout << "{}"; },
            [&](const TypeBool& type) { std::cout << objectAt<bool>(ptr); },
            [&](const TypeFloat& type) { std::cout << objectAt<float>(ptr); },
            [&](const TypeInt& type) {
                if(type.signedness) {
                    std::cout << objectAt<int32_t>(ptr);
                } else {
                    std::cout << objectAt<uint32_t>(ptr);
                }
            },
            [&](const TypePointer& type) { std::cout << "(ptr)" << objectAt<uint32_t>(ptr); },
            [&](const TypeFunction& type) { std::cout << "function"; },
            [&](const TypeImage& type) { std::cout << "image"; },
            [&](const TypeSampledImage& type) { std::cout << "sampledimage"; },
            [&](const TypeVector& type) {
                std::cout << "<";
                for(int i = 0; i < type.count; i++) {
                    dumpTypeAt(types.at(type.type), ptr);
                    ptr += typeSizes.at(type.type);
                    if(i < type.count - 1)
                        std::cout << ", ";
                }
                std::cout << ">";
            },
            [&](const TypeMatrix& type) {
                std::cout << "<";
                for(int i = 0; i < type.columnCount; i++) {
                    dumpTypeAt(types.at(type.columnType), ptr);
                    ptr += typeSizes.at(type.columnType);
                    if(i < type.columnCount - 1)
                        std::cout << ", ";
                }
                std::cout << ">";
            },
            [&](const TypeStruct& type) {
                std::cout << "{";
                for(int i = 0; i < type.memberTypes.size(); i++) {
                    dumpTypeAt(types.at(type.memberTypes[i]), ptr);
                    ptr += typeSizes.at(type.memberTypes[i]);
                    if(i < type.memberTypes.size() - 1)
                        std::cout << ", ";
                }
                std::cout << "}";
            },
        }, type);
    }

    static spv_result_t handleHeader(void* user_data, spv_endianness_t endian,
                               uint32_t /* magic */, uint32_t version,
                               uint32_t generator, uint32_t id_bound,
                               uint32_t schema)
    {
        // auto pgm = static_cast<Program*>(user_data);
        return SPV_SUCCESS;
    }

    static spv_result_t handleInstruction(void* user_data, const spv_parsed_instruction_t* insn)
    {
        auto pgm = static_cast<Program*>(user_data);

        auto opds = insn->operands;

        int which = 0;

        // Read the next uint32_t.
        auto nextu = [insn, opds, &which](uint32_t deflt = 0xFFFFFFFF) {
            return (which < insn->num_operands) ? insn->words[opds[which++].offset] : deflt;
        };

        // Read the next string.
        auto nexts = [insn, opds, &which]() {
            const char *s = reinterpret_cast<const char *>(&insn->words[opds[which].offset]);
            which++;
            return s;
        };

        // Read the next vector.
        auto nextv = [insn, opds, &which]() {
            std::vector<uint32_t> v;
            if(which < insn->num_operands) {
                v = std::vector<uint32_t> {&insn->words[opds[which].offset], &insn->words[opds[which].offset] + opds[which].num_words};
            } else {
                v = {};
            }
            which++; // XXX advance by opds[which].num_words? And move up into the "if"?
            return v;
        };

        // Read the rest of the operands as uint32_t.
        auto restv = [insn, opds, &which]() {
            std::vector<uint32_t> v;
            while(which < insn->num_operands) {
                v.push_back(insn->words[opds[which++].offset]);
            }
            return v;
        };

        switch(insn->opcode) {

            case SpvOpCapability: {
                uint32_t cap = nextu();
                assert(cap == SpvCapabilityShader);
                pgm->capabilities.insert(cap);
                if(pgm->verbose) {
                    std::cout << "OpCapability " << cap << " \n";
                }
                break;
            }

            case SpvOpExtInstImport: {
                // XXX result id
                uint32_t id = nextu();
                const char *name = nexts();
                if(strcmp(name, "GLSL.std.450") == 0) {
                    pgm->ExtInstGLSL_std_450_id = id;
                } else {
                    throw std::runtime_error("unimplemented extension instruction set \"" + std::string(name) + "\"");
                }
                pgm->extInstSets[id] = name;
                if(pgm->verbose) {
                    std::cout << "OpExtInstImport " << insn->words[opds[0].offset] << " " << name << "\n";
                }
                break;
            }

            case SpvOpMemoryModel: {
                pgm->addressingModel = nextu();
                pgm->memoryModel = nextu();
                assert(pgm->addressingModel == SpvAddressingModelLogical);
                assert(pgm->memoryModel == SpvMemoryModelGLSL450);
                if(pgm->verbose) {
                    std::cout << "OpMemoryModel " << pgm->addressingModel << " " << pgm->memoryModel << "\n";
                }
                break;
            }

            case SpvOpEntryPoint: {
                // XXX not result id but id must eventually be Function result id
                uint32_t executionModel = nextu();
                uint32_t id = nextu();
                std::string name = nexts();
                std::vector<uint32_t> interfaceIds = restv();
                assert(executionModel == SpvExecutionModelFragment);
                pgm->entryPoints[id] = {executionModel, name, interfaceIds};
                if(pgm->verbose) {
                    std::cout << "OpEntryPoint " << executionModel << " " << id << " " << name;
                    for(auto& i: interfaceIds)
                        std::cout << " " << i;
                    std::cout << "\n";
                }
                break;
            }

            case SpvOpExecutionMode: {
                uint32_t entryPointId = nextu();
                uint32_t executionMode = nextu();
                std::vector<uint32_t> operands = nextv();
                pgm->entryPoints[entryPointId].executionModesToOperands[executionMode] = operands;

                if(pgm->verbose) {
                    std::cout << "OpExecutionMode " << entryPointId << " " << executionMode;
                    for(auto& i: pgm->entryPoints[entryPointId].executionModesToOperands[executionMode])
                        std::cout << " " << i;
                    std::cout << "\n";
                }
                break;
            }

            case SpvOpString: {
                // XXX result id
                uint32_t id = nextu();
                std::string name = nexts();
                pgm->strings[id] = name;
                if(pgm->verbose) {
                    std::cout << "OpString " << id << " " << name << "\n";
                }
                break;
            }

            case SpvOpName: {
                uint32_t id = nextu();
                std::string name = nexts();
                pgm->names[id] = name;
                if(pgm->verbose) {
                    std::cout << "OpName " << id << " " << name << "\n";
                }
                break;
            }

            case SpvOpSource: {
                uint32_t language = nextu();
                uint32_t version = nextu();
                uint32_t file = nextu(SOURCE_NO_FILE);
                std::string source = (insn->num_operands > 3) ? nexts() : "";
                pgm->sources.push_back({language, version, file, source});
                if(pgm->verbose) {
                    std::cout << "OpSource " << language << " " << version << " " << file << " " << ((source.size() > 0) ? "with source" : "without source") << "\n";
                }
                break;
            }

            case SpvOpMemberName: {
                uint32_t type = nextu();
                uint32_t member = nextu();
                std::string name = nexts();
                pgm->memberNames[type][member] = name;
                if(pgm->verbose) {
                    std::cout << "OpMemberName " << type << " " << member << " " << name << "\n";
                }
                break;
            }

            case SpvOpModuleProcessed: {
                std::string process = nexts();
                pgm->processes.push_back(process);
                if(pgm->verbose) {
                    std::cout << "OpModulesProcessed " << process << "\n";
                }
                break;
            }

            case SpvOpDecorate: {
                uint32_t id = nextu();
                uint32_t decoration = nextu();
                std::vector<uint32_t> operands = nextv();
                pgm->decorations[id] = {decoration, operands};
                if(pgm->verbose) {
                    std::cout << "OpDecorate " << id << " " << decoration;
                    for(auto& i: pgm->decorations[id].operands)
                        std::cout << " " << i;
                    std::cout << "\n";
                }
                break;
            }

            case SpvOpMemberDecorate: {
                uint32_t id = nextu();
                uint32_t member = nextu();
                uint32_t decoration = nextu();
                std::vector<uint32_t> operands = nextv();
                pgm->memberDecorations[id][member] = {decoration, operands};
                if(pgm->verbose) {
                    std::cout << "OpMemberDecorate " << id << " " << member << " " << decoration;
                    for(auto& i: pgm->memberDecorations[id][member].operands)
                        std::cout << " " << i;
                    std::cout << "\n";
                }
                break;
            }

            case SpvOpTypeVoid: {
                // XXX result id
                uint32_t id = nextu();
                pgm->types[id] = TypeVoid {};
                pgm->typeSizes[id] = 0;
                if(pgm->verbose) {
                    std::cout << "TypeVoid " << id << "\n";
                }
                break;
            }

            case SpvOpTypeBool: {
                // XXX result id
                uint32_t id = nextu();
                pgm->types[id] = TypeBool {};
                pgm->typeSizes[id] = sizeof(bool);
                if(pgm->verbose) {
                    std::cout << "TypeBool " << id << "\n";
                }
                break;
            }

            case SpvOpTypeFloat: {
                // XXX result id
                uint32_t id = nextu();
                uint32_t width = nextu();
                assert(width <= 32); // XXX deal with larger later
                pgm->types[id] = TypeFloat {width};
                pgm->typeSizes[id] = ((width + 31) / 32) * 4;
                if(pgm->verbose) {
                    std::cout << "TypeFloat " << id << " " << width << "\n";
                }
                break;
            }

            case SpvOpTypeInt: {
                // XXX result id
                uint32_t id = nextu();
                uint32_t width = nextu();
                uint32_t signedness = nextu();
                assert(width <= 32); // XXX deal with larger later
                pgm->types[id] = TypeInt {width, signedness};
                pgm->typeSizes[id] = ((width + 31) / 32) * 4;
                if(pgm->verbose) {
                    std::cout << "TypeInt " << id << " width " << width << " signedness " << signedness << "\n";
                }
                break;
            }

            case SpvOpTypeFunction: {
                // XXX result id
                uint32_t id = nextu();
                uint32_t returnType = nextu();
                std::vector<uint32_t> params = restv();
                pgm->types[id] = TypeFunction {returnType, params};
                pgm->typeSizes[id] = 4; // XXX ?!?!?
                if(pgm->verbose) {
                    std::cout << "TypeFunction " << id << " returning " << returnType;
                    if(params.size() > 1) {
                        std::cout << " with parameter types"; 
                        for(int i = 0; i < params.size(); i++)
                            std::cout << " " << params[i];
                    }
                    std::cout << "\n";
                }
                break;
            }

            case SpvOpTypeVector: {
                // XXX result id
                uint32_t id = nextu();
                uint32_t type = nextu();
                uint32_t count = nextu();
                pgm->types[id] = TypeVector {type, count};
                pgm->typeSizes[id] = pgm->typeSizes[type] * count;
                if(pgm->verbose) {
                    std::cout << "TypeVector " << id << " of " << type << " count " << count << "\n";
                }
                break;
            }

            case SpvOpTypeMatrix: {
                // XXX result id
                uint32_t id = nextu();
                uint32_t columnType = nextu();
                uint32_t columnCount = nextu();
                pgm->types[id] = TypeMatrix {columnType, columnCount};
                pgm->typeSizes[id] = pgm->typeSizes[columnType] * columnCount;
                if(pgm->verbose) {
                    std::cout << "TypeMatrix " << id << " of " << columnType << " count " << columnCount << "\n";
                }
                break;
            }

            case SpvOpTypePointer: {
                // XXX result id
                uint32_t id = nextu();
                uint32_t storageClass = nextu();
                uint32_t type = nextu();
                pgm->types[id] = TypePointer {type, storageClass};
                pgm->typeSizes[id] = sizeof(uint32_t);
                if(pgm->verbose) {
                    std::cout << "TypePointer " << id << " class " << storageClass << " type " << type << "\n";
                }
                break;
            }

            case SpvOpTypeStruct: {
                // XXX result id
                uint32_t id = nextu();
                std::vector<uint32_t> memberTypes = restv();
                pgm->types[id] = TypeStruct {memberTypes};
                size_t size = 0;
                for(auto& t: memberTypes) {
                    size += pgm->typeSizes[t];
                }
                pgm->typeSizes[id] = size;
                if(pgm->verbose) {
                    std::cout << "TypeStruct " << id;
                    if(memberTypes.size() > 0) {
                        std::cout << " members"; 
                        for(auto& i: memberTypes)
                            std::cout << " " << i;
                    }
                    std::cout << "\n";
                }
                break;
            }

            case SpvOpVariable: {
                // XXX result id
                uint32_t type = nextu();
                uint32_t id = nextu();
                uint32_t storageClass = nextu();
                uint32_t initializer = nextu(NO_INITIALIZER);
                uint32_t pointedType = std::get<TypePointer>(pgm->types[type]).type;
                size_t offset = pgm->allocate(storageClass, pointedType);
                pgm->variables[id] = {pointedType, storageClass, initializer, offset};
                if(pgm->verbose) {
                    std::cout << "Variable " << id << " type " << type << " to type " << pointedType << " storageClass " << storageClass << " offset " << offset;
                    if(initializer != NO_INITIALIZER)
                        std::cout << " initializer " << initializer;
                    std::cout << "\n";
                }
                break;
            }

            case SpvOpConstant: {
                // XXX result id
                uint32_t typeId = nextu();
                uint32_t id = nextu();
                assert(opds[2].num_words == 1); // XXX limit to 32 bits for now
                uint32_t value = nextu();
                Register& r = pgm->allocConstantObject(id, typeId);
                const unsigned char *data = reinterpret_cast<const unsigned char*>(&value);
                std::copy(data, data + pgm->typeSizes[typeId], r.data);
                if(pgm->verbose) {
                    std::cout << "Constant " << id << " type " << typeId << " value " << value << "\n";
                }
                break;
            }

            case SpvOpConstantTrue: {
                // XXX result id
                uint32_t typeId = nextu();
                uint32_t id = nextu();
                Register& r = pgm->allocConstantObject(id, typeId);
                bool value = true;
                const unsigned char *data = reinterpret_cast<const unsigned char*>(&value);
                std::copy(data, data + pgm->typeSizes[typeId], r.data);
                if(pgm->verbose) {
                    std::cout << "Constant " << id << " type " << typeId << " value " << value << "\n";
                }
                break;
            }

            case SpvOpConstantFalse: {
                // XXX result id
                uint32_t typeId = nextu();
                uint32_t id = nextu();
                Register& r = pgm->allocConstantObject(id, typeId);
                bool value = false;
                const unsigned char *data = reinterpret_cast<const unsigned char*>(&value);
                std::copy(data, data + pgm->typeSizes[typeId], r.data);
                if(pgm->verbose) {
                    std::cout << "Constant " << id << " type " << typeId << " value " << value << "\n";
                }
                break;
            }

            case SpvOpConstantComposite: {
                // XXX result id
                uint32_t typeId = nextu();
                uint32_t id = nextu();
                std::vector<uint32_t> operands = restv();
                Register& r = pgm->allocConstantObject(id, typeId);
                uint32_t offset = 0;
                for(uint32_t operand : operands) {
                    // Copy each operand from a constant into our new composite constant.
                    const Register &src = pgm->constants[operand];
                    uint32_t size = pgm->typeSizes[src.type];
                    std::copy(src.data, src.data + size, r.data + offset);
                    offset += size;
                }
                assert(offset = pgm->typeSizes[typeId]);
                break;
            }

            case SpvOpTypeSampledImage: {
                // XXX result id
                uint32_t id = nextu();
                uint32_t imageType = nextu();
                pgm->types[id] = TypeSampledImage { imageType };
                if(pgm->verbose) {
                    std::cout << "TypeSampledImage " << id
                        << " imageType " << imageType
                        << "\n";
                }
                break;
            }

            case SpvOpTypeImage: {
                // XXX result id
                uint32_t id = nextu();
                uint32_t sampledType = nextu();
                uint32_t dim = nextu();
                uint32_t depth = nextu();
                uint32_t arrayed = nextu();
                uint32_t ms = nextu();
                uint32_t sampled = nextu();
                uint32_t imageFormat = nextu();
                uint32_t accessQualifier = nextu(NO_ACCESS_QUALIFIER);
                pgm->types[id] = TypeImage { sampledType, dim, depth, arrayed, ms, sampled, imageFormat, accessQualifier };
                if(pgm->verbose) {
                    std::cout << "TypeImage " << id
                        << " sampledType " << sampledType
                        << " dim " << dim
                        << " depth " << depth
                        << " arrayed " << arrayed
                        << " ms " << ms
                        << " sampled " << sampled
                        << " imageFormat " << imageFormat
                        << " accessQualifier " << accessQualifier
                        << "\n";
                }
                break;
            }

            case SpvOpFunction: {
                uint32_t resultType = nextu();
                uint32_t id = nextu();
                uint32_t functionControl = nextu();
                uint32_t functionType = nextu();
                uint32_t start = pgm->code.size();
                pgm->functions[id] = Function {id, resultType, functionControl, functionType, start };
                pgm->currentFunction = &pgm->functions[id];
                if(pgm->verbose) {
                    std::cout << "Function " << id
                        << " resultType " << resultType
                        << " functionControl " << functionControl
                        << " functionType " << functionType
                        << "\n";
                }
                break;
            }

            case SpvOpLabel: {
                uint32_t id = nextu();
                pgm->labels[id] = pgm->code.size();
                if(pgm->verbose) {
                    std::cout << "Label " << id
                        << " at " << pgm->labels[id]
                        << "\n";
                }
                break;
            }

            case SpvOpFunctionEnd: {
                pgm->currentFunction = NULL;
                if(pgm->verbose) {
                    std::cout << "FunctionEnd\n";
                }
                break;
            }

            case SpvOpSelectionMerge: {
                // We don't do anything with this information.
                // https://www.khronos.org/registry/spir-v/specs/unified1/SPIRV.html#StructuredControlFlow
                break;
            }

            case SpvOpLoopMerge: {
                // We don't do anything with this information.
                // https://www.khronos.org/registry/spir-v/specs/unified1/SPIRV.html#StructuredControlFlow
                break;
            }

            // Decode the instructions.
#include "opcode_decode.h"
            
            default: {
                if(pgm->throwOnUnimplemented) {
                    throw std::runtime_error("unimplemented opcode " + OpcodeToString[insn->opcode] + " (" + std::to_string(insn->opcode) + ")");
                } else {
                    std::cout << "unimplemented opcode " << OpcodeToString[insn->opcode] << " (" << insn->opcode << ")\n";
                    pgm->hasUnimplemented = true;
                }
                break;
            }
        }

        return SPV_SUCCESS;
    }

    // Post-parsing work.
    void postParse() {
        // Find the main function.
        mainFunction = nullptr;
        for(auto& e: entryPoints) {
            if(e.second.name == "main") {
                mainFunction = &functions[e.first];
            }
        }

        // Make a parallel array to "code" recording the block ID for each
        // instruction. First create a list of <index,labelId> pairs. These
        // are the same pairs as in the "labels" map but with the two elements
        // switched.
        typedef std::pair<uint32_t,uint32_t> IndexLabelId;
        std::vector<IndexLabelId> labels_in_order;
        for (auto label : labels) {
            labels_in_order.push_back(IndexLabelId{label.second, label.first});
        }
        // Add pseudo-entry for end of code.
        labels_in_order.push_back(IndexLabelId{code.size(), NO_BLOCK_ID});
        // Sort by code index.
        std::sort(labels_in_order.begin(), labels_in_order.end());

        // Create parallel array. Each entry in the "labels_in_order" vector is
        // a range of code indices.
        blockId.clear();
        for (int i = 0; i < labels_in_order.size() - 1; i++) {
            for (int j = labels_in_order[i].first; j < labels_in_order[i + 1].first; j++) {
                blockId.push_back(labels_in_order[i].second);
            }
        }
    }
};

Interpreter::Interpreter(const Program *pgm)
    : pgm(pgm)
{
    memory = new unsigned char[pgm->memorySize];

    // So we can catch errors.
    std::fill(memory, memory + pgm->memorySize, 0xFF);

    // Allocate registers so they aren't allocated during run()
    for(auto r: pgm->resultsCreated) {
        allocRegister(r.first, r.second);
    }
}

Register& Interpreter::allocRegister(uint32_t id, uint32_t type)
{
    Register r {type, pgm->typeSizes.at(type)};
    registers[id] = r;
    return registers[id];
}

void Interpreter::copy(uint32_t type, size_t src, size_t dst)
{
    std::copy(memory + src, memory + src + pgm->typeSizes.at(type), memory + dst);
}

template <class T>
T& Interpreter::objectInClassAt(SpvStorageClass clss, size_t offset)
{
    return *reinterpret_cast<T*>(memory + pgm->memoryRegions.at(clss).base + offset);
}

template <class T>
T& Interpreter::registerAs(int id)
{
    return *reinterpret_cast<T*>(registers[id].data);
}

void Interpreter::clearPrivateVariables()
{
    // Global variables are cleared for each run.
    const MemoryRegion &mr = pgm->memoryRegions.at(SpvStorageClassPrivate);
    std::fill(memory + mr.base, memory + mr.top, 0x00);
}

void Interpreter::stepLoad(const InsnLoad& insn)
{
    Pointer& ptr = pointers.at(insn.pointerId);
    Register& obj = registers[insn.resultId];
    std::copy(memory + ptr.offset, memory + ptr.offset + pgm->typeSizes.at(insn.type), obj.data);
    if(false) {
        std::cout << "load result is";
        pgm->dumpTypeAt(pgm->types.at(insn.type), obj.data);
        std::cout << "\n";
    }
}

void Interpreter::stepStore(const InsnStore& insn)
{
    Pointer& ptr = pointers.at(insn.pointerId);
    Register& obj = registers[insn.objectId];
    std::copy(obj.data, obj.data + obj.size, memory + ptr.offset);
}

void Interpreter::stepCompositeExtract(const InsnCompositeExtract& insn)
{
    Register& obj = registers[insn.resultId];
    Register& src = registers[insn.compositeId];
    /* use indexes to walk blob */
    uint32_t type = src.type;
    size_t offset = 0;
    for(auto& j: insn.indexesId) {
        for(int i = 0; i < j; i++) {
            offset += pgm->typeSizes.at(pgm->getConstituentType(type, i));
        }
        type = pgm->getConstituentType(type, j);
    }
    std::copy(src.data + offset, src.data + offset + pgm->typeSizes.at(obj.type), obj.data);
    if(false) {
        std::cout << "extracted from ";
        pgm->dumpTypeAt(pgm->types.at(src.type), src.data);
        std::cout << " result is ";
        pgm->dumpTypeAt(pgm->types.at(insn.type), obj.data);
        std::cout << "\n";
    }
}

void Interpreter::stepCompositeConstruct(const InsnCompositeConstruct& insn)
{
    Register& obj = registers[insn.resultId];
    size_t offset = 0;
    for(auto& j: insn.constituentsId) {
        Register& src = registers[j];
        std::copy(src.data, src.data + pgm->typeSizes.at(src.type), obj.data + offset);
        offset += pgm->typeSizes.at(src.type);
    }
    if(false) {
        std::cout << "constructed ";
        pgm->dumpTypeAt(pgm->types.at(obj.type), obj.data);
        std::cout << "\n";
    }
}

void Interpreter::stepIAdd(const InsnIAdd& insn)
{
    std::visit([this, &insn](auto&& type) {

        using T = std::decay_t<decltype(type)>;

        if constexpr (std::is_same_v<T, TypeInt>) {

            uint32_t operand1 = registerAs<uint32_t>(insn.operand1Id);
            uint32_t operand2 = registerAs<uint32_t>(insn.operand2Id);
            uint32_t result = operand1 + operand2;
            registerAs<uint32_t>(insn.resultId) = result;

        } else if constexpr (std::is_same_v<T, TypeVector>) {

            uint32_t* operand1 = &registerAs<uint32_t>(insn.operand1Id);
            uint32_t* operand2 = &registerAs<uint32_t>(insn.operand2Id);
            uint32_t* result = &registerAs<uint32_t>(insn.resultId);
            for(int i = 0; i < type.count; i++) {
                result[i] = operand1[i] + operand2[i];
            }

        } else {

            std::cout << "Unknown type for IAdd\n";

        }
    }, pgm->types.at(insn.type));
}

void Interpreter::stepFAdd(const InsnFAdd& insn)
{
    std::visit([this, &insn](auto&& type) {

        using T = std::decay_t<decltype(type)>;

        if constexpr (std::is_same_v<T, TypeFloat>) {

            float operand1 = registerAs<float>(insn.operand1Id);
            float operand2 = registerAs<float>(insn.operand2Id);
            float result = operand1 + operand2;
            registerAs<float>(insn.resultId) = result;

        } else if constexpr (std::is_same_v<T, TypeVector>) {

            float* operand1 = &registerAs<float>(insn.operand1Id);
            float* operand2 = &registerAs<float>(insn.operand2Id);
            float* result = &registerAs<float>(insn.resultId);
            for(int i = 0; i < type.count; i++) {
                result[i] = operand1[i] + operand2[i];
            }

        } else {

            std::cout << "Unknown type for FAdd\n";

        }
    }, pgm->types.at(insn.type));
}

void Interpreter::stepFSub(const InsnFSub& insn)
{
    std::visit([this, &insn](auto&& type) {

        using T = std::decay_t<decltype(type)>;

        if constexpr (std::is_same_v<T, TypeFloat>) {

            float operand1 = registerAs<float>(insn.operand1Id);
            float operand2 = registerAs<float>(insn.operand2Id);
            float result = operand1 - operand2;
            registerAs<float>(insn.resultId) = result;

        } else if constexpr (std::is_same_v<T, TypeVector>) {

            float* operand1 = &registerAs<float>(insn.operand1Id);
            float* operand2 = &registerAs<float>(insn.operand2Id);
            float* result = &registerAs<float>(insn.resultId);
            for(int i = 0; i < type.count; i++) {
                result[i] = operand1[i] - operand2[i];
            }

        } else {

            std::cout << "Unknown type for FSub\n";

        }
    }, pgm->types.at(insn.type));
}

void Interpreter::stepFMul(const InsnFMul& insn)
{
    std::visit([this, &insn](auto&& type) {

        using T = std::decay_t<decltype(type)>;

        if constexpr (std::is_same_v<T, TypeFloat>) {

            float operand1 = registerAs<float>(insn.operand1Id);
            float operand2 = registerAs<float>(insn.operand2Id);
            float result = operand1 * operand2;
            registerAs<float>(insn.resultId) = result;

        } else if constexpr (std::is_same_v<T, TypeVector>) {

            float* operand1 = &registerAs<float>(insn.operand1Id);
            float* operand2 = &registerAs<float>(insn.operand2Id);
            float* result = &registerAs<float>(insn.resultId);
            for(int i = 0; i < type.count; i++) {
                result[i] = operand1[i] * operand2[i];
            }

        } else {

            std::cout << "Unknown type for FMul\n";

        }
    }, pgm->types.at(insn.type));
}

void Interpreter::stepFDiv(const InsnFDiv& insn)
{
    std::visit([this, &insn](auto&& type) {

        using T = std::decay_t<decltype(type)>;

        if constexpr (std::is_same_v<T, TypeFloat>) {

            float operand1 = registerAs<float>(insn.operand1Id);
            float operand2 = registerAs<float>(insn.operand2Id);
            float result = operand1 / operand2;
            registerAs<float>(insn.resultId) = result;

        } else if constexpr (std::is_same_v<T, TypeVector>) {

            float* operand1 = &registerAs<float>(insn.operand1Id);
            float* operand2 = &registerAs<float>(insn.operand2Id);
            float* result = &registerAs<float>(insn.resultId);
            for(int i = 0; i < type.count; i++) {
                result[i] = operand1[i] / operand2[i];
            }

        } else {

            std::cout << "Unknown type for FDiv\n";

        }
    }, pgm->types.at(insn.type));
}

void Interpreter::stepFMod(const InsnFMod& insn)
{
    std::visit([this, &insn](auto&& type) {

        using T = std::decay_t<decltype(type)>;

        if constexpr (std::is_same_v<T, TypeFloat>) {

            float operand1 = registerAs<float>(insn.operand1Id);
            float operand2 = registerAs<float>(insn.operand2Id);
            float result = operand1 - floor(operand1/operand2)*operand2;
            registerAs<float>(insn.resultId) = result;

        } else if constexpr (std::is_same_v<T, TypeVector>) {

            float* operand1 = &registerAs<float>(insn.operand1Id);
            float* operand2 = &registerAs<float>(insn.operand2Id);
            float* result = &registerAs<float>(insn.resultId);
            for(int i = 0; i < type.count; i++) {
                result[i] = operand1[i] - floor(operand1[i]/operand2[i])*operand2[i];
            }

        } else {

            std::cout << "Unknown type for FMod\n";

        }
    }, pgm->types.at(insn.type));
}

void Interpreter::stepFOrdLessThan(const InsnFOrdLessThan& insn)
{
    std::visit([this, &insn](auto&& type) {

        using T = std::decay_t<decltype(type)>;

        if constexpr (std::is_same_v<T, TypeFloat>) {

            float operand1 = registerAs<float>(insn.operand1Id);
            float operand2 = registerAs<float>(insn.operand2Id);
            bool result = operand1 < operand2;
            registerAs<bool>(insn.resultId) = result;

        } else if constexpr (std::is_same_v<T, TypeVector>) {

            float* operand1 = &registerAs<float>(insn.operand1Id);
            float* operand2 = &registerAs<float>(insn.operand2Id);
            bool* result = &registerAs<bool>(insn.resultId);
            for(int i = 0; i < type.count; i++) {
                result[i] = operand1[i] < operand2[i];
            }

        } else {

            std::cout << "Unknown type for FOrdLessThan\n";

        }
    }, pgm->types.at(registers[insn.operand1Id].type));
}

void Interpreter::stepFOrdGreaterThan(const InsnFOrdGreaterThan& insn)
{
    std::visit([this, &insn](auto&& type) {

        using T = std::decay_t<decltype(type)>;

        if constexpr (std::is_same_v<T, TypeFloat>) {

            float operand1 = registerAs<float>(insn.operand1Id);
            float operand2 = registerAs<float>(insn.operand2Id);
            bool result = operand1 > operand2;
            registerAs<bool>(insn.resultId) = result;

        } else if constexpr (std::is_same_v<T, TypeVector>) {

            float* operand1 = &registerAs<float>(insn.operand1Id);
            float* operand2 = &registerAs<float>(insn.operand2Id);
            bool* result = &registerAs<bool>(insn.resultId);
            for(int i = 0; i < type.count; i++) {
                result[i] = operand1[i] > operand2[i];
            }

        } else {

            std::cout << "Unknown type for FOrdGreaterThan\n";

        }
    }, pgm->types.at(registers[insn.operand1Id].type));
}

void Interpreter::stepFOrdLessThanEqual(const InsnFOrdLessThanEqual& insn)
{
    std::visit([this, &insn](auto&& type) {

        using T = std::decay_t<decltype(type)>;

        if constexpr (std::is_same_v<T, TypeFloat>) {

            float operand1 = registerAs<float>(insn.operand1Id);
            float operand2 = registerAs<float>(insn.operand2Id);
            bool result = operand1 <= operand2;
            registerAs<bool>(insn.resultId) = result;

        } else if constexpr (std::is_same_v<T, TypeVector>) {

            float* operand1 = &registerAs<float>(insn.operand1Id);
            float* operand2 = &registerAs<float>(insn.operand2Id);
            bool* result = &registerAs<bool>(insn.resultId);
            for(int i = 0; i < type.count; i++) {
                result[i] = operand1[i] <= operand2[i];
            }

        } else {

            std::cout << "Unknown type for FOrdLessThanEqual\n";

        }
    }, pgm->types.at(registers[insn.operand1Id].type));
}

void Interpreter::stepFOrdEqual(const InsnFOrdEqual& insn)
{
    std::visit([this, &insn](auto&& type) {

        using T = std::decay_t<decltype(type)>;

        if constexpr (std::is_same_v<T, TypeFloat>) {

            float operand1 = registerAs<float>(insn.operand1Id);
            float operand2 = registerAs<float>(insn.operand2Id);
            // XXX I don't know the difference between ordered and equal
            // vs. unordered and equal, so I don't know which this is.
            bool result = operand1 == operand2;
            registerAs<bool>(insn.resultId) = result;

        } else if constexpr (std::is_same_v<T, TypeVector>) {

            float* operand1 = &registerAs<float>(insn.operand1Id);
            float* operand2 = &registerAs<float>(insn.operand2Id);
            bool* result = &registerAs<bool>(insn.resultId);
            for(int i = 0; i < type.count; i++) {
                result[i] = operand1[i] == operand2[i];
            }

        } else {

            std::cout << "Unknown type for FOrdEqual\n";

        }
    }, pgm->types.at(registers[insn.operand1Id].type));
}

void Interpreter::stepFNegate(const InsnFNegate& insn)
{
    std::visit([this, &insn](auto&& type) {

        using T = std::decay_t<decltype(type)>;

        if constexpr (std::is_same_v<T, TypeFloat>) {

            registerAs<float>(insn.resultId) = -registerAs<float>(insn.operandId);

        } else if constexpr (std::is_same_v<T, TypeVector>) {

            float* operand = &registerAs<float>(insn.operandId);
            float* result = &registerAs<float>(insn.resultId);
            for(int i = 0; i < type.count; i++) {
                result[i] = -operand[i];
            }

        } else {

            // Doesn't seem necessary to do matrices, the assembly
            // extracts the vectors and negates them and contructs
            // a new matrix.

            std::cout << "Unknown type for FNegate\n";

        }
    }, pgm->types.at(insn.type));
}

// Computes the dot product of two vectors.
float dotProduct(float *a, float *b, int count)
{
    float dot = 0.0;

    for (int i = 0; i < count; i++) {
        dot += a[i]*b[i];
    }

    return dot;
}

void Interpreter::stepDot(const InsnDot& insn)
{
    std::visit([this, &insn](auto&& type) {

        using T = std::decay_t<decltype(type)>;

        const Register &r1 = registers[insn.vector1Id];
        const TypeVector &t1 = std::get<TypeVector>(pgm->types.at(r1.type));

        if constexpr (std::is_same_v<T, TypeFloat>) {

            float* vector1 = &registerAs<float>(insn.vector1Id);
            float* vector2 = &registerAs<float>(insn.vector2Id);
            registerAs<float>(insn.resultId) = dotProduct(vector1, vector2, t1.count);

        } else {

            std::cout << "Unknown type for Dot\n";

        }
    }, pgm->types.at(insn.type));
}

void Interpreter::stepFOrdGreaterThanEqual(const InsnFOrdGreaterThanEqual& insn)
{
    std::visit([this, &insn](auto&& type) {

        using T = std::decay_t<decltype(type)>;

        if constexpr (std::is_same_v<T, TypeFloat>) {

            float operand1 = registerAs<float>(insn.operand1Id);
            float operand2 = registerAs<float>(insn.operand2Id);
            bool result = operand1 >= operand2;
            registerAs<bool>(insn.resultId) = result;

        } else if constexpr (std::is_same_v<T, TypeVector>) {

            float* operand1 = &registerAs<float>(insn.operand1Id);
            float* operand2 = &registerAs<float>(insn.operand2Id);
            bool* result = &registerAs<bool>(insn.resultId);
            for(int i = 0; i < type.count; i++) {
                result[i] = operand1[i] >= operand2[i];
            }

        } else {

            std::cout << "Unknown type for FOrdGreaterThanEqual\n";

        }
    }, pgm->types.at(registers[insn.operand1Id].type));
}

void Interpreter::stepSLessThan(const InsnSLessThan& insn)
{
    std::visit([this, &insn](auto&& type) {

        using T = std::decay_t<decltype(type)>;

        if constexpr (std::is_same_v<T, TypeInt>) {

            int32_t operand1 = registerAs<int32_t>(insn.operand1Id);
            int32_t operand2 = registerAs<int32_t>(insn.operand2Id);
            bool result = operand1 < operand2;
            registerAs<bool>(insn.resultId) = result;

        } else if constexpr (std::is_same_v<T, TypeVector>) {

            int32_t* operand1 = &registerAs<int32_t>(insn.operand1Id);
            int32_t* operand2 = &registerAs<int32_t>(insn.operand2Id);
            bool* result = &registerAs<bool>(insn.resultId);
            for(int i = 0; i < type.count; i++) {
                result[i] = operand1[i] < operand2[i];
            }

        } else {

            std::cout << "Unknown type for SLessThan\n";

        }
    }, pgm->types.at(registers[insn.operand1Id].type));
}

void Interpreter::stepSDiv(const InsnSDiv& insn)
{
    std::visit([this, &insn](auto&& type) {

        using T = std::decay_t<decltype(type)>;

        if constexpr (std::is_same_v<T, TypeInt>) {

            int32_t operand1 = registerAs<int32_t>(insn.operand1Id);
            int32_t operand2 = registerAs<int32_t>(insn.operand2Id);
            int32_t result = operand1 / operand2;
            registerAs<int32_t>(insn.resultId) = result;

        } else if constexpr (std::is_same_v<T, TypeVector>) {

            int32_t* operand1 = &registerAs<int32_t>(insn.operand1Id);
            int32_t* operand2 = &registerAs<int32_t>(insn.operand2Id);
            int32_t* result = &registerAs<int32_t>(insn.resultId);
            for(int i = 0; i < type.count; i++) {
                result[i] = operand1[i] / operand2[i];
            }

        } else {

            std::cout << "Unknown type for SDiv\n";

        }
    }, pgm->types.at(registers[insn.operand1Id].type));
}

void Interpreter::stepIEqual(const InsnIEqual& insn)
{
    std::visit([this, &insn](auto&& type) {

        using T = std::decay_t<decltype(type)>;

        if constexpr (std::is_same_v<T, TypeInt>) {

            uint32_t operand1 = registerAs<uint32_t>(insn.operand1Id);
            uint32_t operand2 = registerAs<uint32_t>(insn.operand2Id);
            bool result = operand1 == operand2;
            registerAs<bool>(insn.resultId) = result;

        } else if constexpr (std::is_same_v<T, TypeVector>) {

            uint32_t* operand1 = &registerAs<uint32_t>(insn.operand1Id);
            uint32_t* operand2 = &registerAs<uint32_t>(insn.operand2Id);
            bool* result = &registerAs<bool>(insn.resultId);
            for(int i = 0; i < type.count; i++) {
                result[i] = operand1[i] == operand2[i];
            }

        } else {

            std::cout << "Unknown type for IEqual\n";

        }
    }, pgm->types.at(registers[insn.operand1Id].type));
}

void Interpreter::stepLogicalNot(const InsnLogicalNot& insn)
{
    std::visit([this, &insn](auto&& type) {

        using T = std::decay_t<decltype(type)>;

        if constexpr (std::is_same_v<T, TypeBool>) {

            registerAs<bool>(insn.resultId) = !registerAs<bool>(insn.operandId);

        } else if constexpr (std::is_same_v<T, TypeVector>) {

            bool* operand = &registerAs<bool>(insn.operandId);
            bool* result = &registerAs<bool>(insn.resultId);
            for(int i = 0; i < type.count; i++) {
                result[i] = !operand[i];
            }

        } else {

            std::cout << "Unknown type for LogicalNot\n";

        }
    }, pgm->types.at(registers[insn.operandId].type));
}

void Interpreter::stepLogicalOr(const InsnLogicalOr& insn)
{
    std::visit([this, &insn](auto&& type) {

        using T = std::decay_t<decltype(type)>;

        if constexpr (std::is_same_v<T, TypeBool>) {

            bool operand1 = registerAs<bool>(insn.operand1Id);
            bool operand2 = registerAs<bool>(insn.operand2Id);
            registerAs<bool>(insn.resultId) = operand1 || operand2;

        } else if constexpr (std::is_same_v<T, TypeVector>) {

            bool* operand1 = &registerAs<bool>(insn.operand1Id);
            bool* operand2 = &registerAs<bool>(insn.operand2Id);
            bool* result = &registerAs<bool>(insn.resultId);
            for(int i = 0; i < type.count; i++) {
                result[i] = operand1[i] || operand2[i];
            }

        } else {

            std::cout << "Unknown type for LogicalOr\n";

        }
    }, pgm->types.at(registers[insn.operand1Id].type));
}

void Interpreter::stepSelect(const InsnSelect& insn)
{
    std::visit([this, &insn](auto&& type) {

        using T = std::decay_t<decltype(type)>;

        if constexpr (std::is_same_v<T, TypeFloat>) {

            bool condition = registerAs<bool>(insn.conditionId);
            float object1 = registerAs<float>(insn.object1Id);
            float object2 = registerAs<float>(insn.object2Id);
            float result = condition ? object1 : object2;
            registerAs<float>(insn.resultId) = result;

        } else if constexpr (std::is_same_v<T, TypeVector>) {

            bool* condition = &registerAs<bool>(insn.conditionId);
            // XXX shouldn't assume floats here. Any data is valid.
            float* object1 = &registerAs<float>(insn.object1Id);
            float* object2 = &registerAs<float>(insn.object2Id);
            float* result = &registerAs<float>(insn.resultId);
            for(int i = 0; i < type.count; i++) {
                result[i] = condition[i] ? object1[i] : object2[i];
            }

        } else {

            std::cout << "Unknown type for stepSelect\n";

        }
    }, pgm->types.at(insn.type));
}

void Interpreter::stepVectorTimesScalar(const InsnVectorTimesScalar& insn)
{
    float* vector = &registerAs<float>(insn.vectorId);
    float scalar = registerAs<float>(insn.scalarId);
    float* result = &registerAs<float>(insn.resultId);

    const TypeVector &type = std::get<TypeVector>(pgm->types.at(insn.type));

    for(int i = 0; i < type.count; i++) {
        result[i] = vector[i] * scalar;
    }
}

void Interpreter::stepMatrixTimesVector(const InsnMatrixTimesVector& insn)
{
    float* matrix = &registerAs<float>(insn.matrixId);
    float* vector = &registerAs<float>(insn.vectorId);
    float* result = &registerAs<float>(insn.resultId);

    const Register &vectorReg = registers[insn.vectorId];

    const TypeVector &resultType = std::get<TypeVector>(pgm->types.at(insn.type));
    const TypeVector &vectorType = std::get<TypeVector>(pgm->types.at(vectorReg.type));

    int rn = resultType.count;
    int vn = vectorType.count;

    for(int i = 0; i < rn; i++) {
        float dot = 0.0;

        for(int j = 0; j < vn; j++) {
            dot += matrix[i + j*rn]*vector[j];
        }

        result[i] = dot;
    }
}

void Interpreter::stepVectorTimesMatrix(const InsnVectorTimesMatrix& insn)
{
    float* vector = &registerAs<float>(insn.vectorId);
    float* matrix = &registerAs<float>(insn.matrixId);
    float* result = &registerAs<float>(insn.resultId);

    const Register &vectorReg = registers[insn.vectorId];

    const TypeVector &resultType = std::get<TypeVector>(pgm->types.at(insn.type));
    const TypeVector &vectorType = std::get<TypeVector>(pgm->types.at(vectorReg.type));

    int rn = resultType.count;
    int vn = vectorType.count;

    for(int i = 0; i < rn; i++) {
        result[i] = dotProduct(vector, matrix + vn*i, vn);
    }
}

void Interpreter::stepVectorShuffle(const InsnVectorShuffle& insn)
{
    Register& obj = registers[insn.resultId];
    const Register &r1 = registers[insn.vector1Id];
    const Register &r2 = registers[insn.vector2Id];
    const TypeVector &t1 = std::get<TypeVector>(pgm->types.at(r1.type));
    uint32_t n1 = t1.count;
    uint32_t elementSize = pgm->typeSizes.at(t1.type);

    for(int i = 0; i < insn.componentsId.size(); i++) {
        uint32_t component = insn.componentsId[i];
        unsigned char *src = component < n1
            ? r1.data + component*elementSize
            : r2.data + (component - n1)*elementSize;
        std::copy(src, src + elementSize, obj.data + i*elementSize);
    }
}

void Interpreter::stepConvertSToF(const InsnConvertSToF& insn)
{
    std::visit([this, &insn](auto&& type) {

        using T = std::decay_t<decltype(type)>;

        if constexpr (std::is_same_v<T, TypeFloat>) {

            int32_t src = registerAs<int32_t>(insn.signedValueId);
            registerAs<float>(insn.resultId) = src;

        } else if constexpr (std::is_same_v<T, TypeVector>) {

            int32_t* src = &registerAs<int32_t>(insn.signedValueId);
            float* dst = &registerAs<float>(insn.resultId);
            for(int i = 0; i < type.count; i++) {
                dst[i] = src[i];
            }

        } else {

            std::cout << "Unknown type for ConvertSToF\n";

        }
    }, pgm->types.at(insn.type));
}

void Interpreter::stepConvertFToS(const InsnConvertFToS& insn)
{
    std::visit([this, &insn](auto&& type) {

        using T = std::decay_t<decltype(type)>;

        if constexpr (std::is_same_v<T, TypeInt>) {

            float src = registerAs<float>(insn.floatValueId);
            registerAs<uint32_t>(insn.resultId) = src;

        } else if constexpr (std::is_same_v<T, TypeVector>) {

            float* src = &registerAs<float>(insn.floatValueId);
            uint32_t* dst = &registerAs<uint32_t>(insn.resultId);
            for(int i = 0; i < type.count; i++) {
                dst[i] = src[i];
            }

        } else {

            std::cout << "Unknown type for ConvertFToS\n";

        }
    }, pgm->types.at(insn.type));
}

void Interpreter::stepAccessChain(const InsnAccessChain& insn)
{
    Pointer& basePointer = pointers.at(insn.baseId);
    uint32_t type = basePointer.type;
    size_t offset = basePointer.offset;
    for(auto& id: insn.indexesId) {
        int32_t j = registerAs<int32_t>(id);
        for(int i = 0; i < j; i++) {
            offset += pgm->typeSizes.at(pgm->getConstituentType(type, i));
        }
        type = pgm->getConstituentType(type, j);
    }
    if(false) {
        std::cout << "accesschain of " << basePointer.offset << " yielded " << offset << "\n";
    }
    uint32_t pointedType = std::get<TypePointer>(pgm->types.at(insn.type)).type;
    pointers[insn.resultId] = Pointer { pointedType, basePointer.storageClass, offset };
}

void Interpreter::stepFunctionParameter(const InsnFunctionParameter& insn)
{
    uint32_t sourceId = callstack.back(); callstack.pop_back();
    // XXX is this ever a register?
    pointers[insn.resultId] = pointers[sourceId];
    if(false) std::cout << "function parameter " << insn.resultId << " receives " << sourceId << "\n";
}

void Interpreter::stepReturn(const InsnReturn& insn)
{
    callstack.pop_back(); // return parameter not used.
    pc = callstack.back(); callstack.pop_back();
}

void Interpreter::stepReturnValue(const InsnReturnValue& insn)
{
    // Return value.
    uint32_t returnId = callstack.back(); callstack.pop_back();
    registers[returnId] = registers[insn.valueId];

    pc = callstack.back(); callstack.pop_back();
}

void Interpreter::stepFunctionCall(const InsnFunctionCall& insn)
{
    const Function& function = pgm->functions.at(insn.functionId);

    callstack.push_back(pc);
    callstack.push_back(insn.resultId);
    for(int i = insn.operandId.size() - 1; i >= 0; i--) {
        callstack.push_back(insn.operandId[i]);
    }
    pc = function.start;
}

void Interpreter::stepGLSLstd450Distance(const InsnGLSLstd450Distance& insn)
{
    std::visit([this, &insn](auto&& type) {

        using T = std::decay_t<decltype(type)>;

        if constexpr (std::is_same_v<T, TypeFloat>) {

            float p0 = registerAs<float>(insn.p0Id);
            float p1 = registerAs<float>(insn.p1Id);
            float radicand = (p1 - p0) * (p1 - p0);
            registerAs<float>(insn.resultId) = sqrtf(radicand);

        } else if constexpr (std::is_same_v<T, TypeVector>) {

            float* p0 = &registerAs<float>(insn.p0Id);
            float* p1 = &registerAs<float>(insn.p1Id);
            float radicand = 0;
            for(int i = 0; i < type.count; i++) {
                radicand += (p1[i] - p0[i]) * (p1[i] - p0[i]);
            }
            registerAs<float>(insn.resultId) = sqrtf(radicand);

        } else {

            std::cout << "Unknown type for Distance\n";

        }
    }, pgm->types.at(registers[insn.p0Id].type));
}

void Interpreter::stepGLSLstd450Length(const InsnGLSLstd450Length& insn)
{
    std::visit([this, &insn](auto&& type) {

        using T = std::decay_t<decltype(type)>;

        if constexpr (std::is_same_v<T, TypeFloat>) {

            float x = registerAs<float>(insn.xId);
            registerAs<float>(insn.resultId) = fabsf(x);

        } else if constexpr (std::is_same_v<T, TypeVector>) {

            float* x = &registerAs<float>(insn.xId);
            float length = 0;
            for(int i = 0; i < type.count; i++) {
                length += x[i]*x[i];
            }
            registerAs<float>(insn.resultId) = sqrtf(length);

        } else {

            std::cout << "Unknown type for Length\n";

        }
    }, pgm->types.at(registers[insn.xId].type));
}

void Interpreter::stepGLSLstd450FMax(const InsnGLSLstd450FMax& insn)
{
    std::visit([this, &insn](auto&& type) {

        using T = std::decay_t<decltype(type)>;

        if constexpr (std::is_same_v<T, TypeFloat>) {

            float x = registerAs<float>(insn.xId);
            float y = registerAs<float>(insn.yId);
            registerAs<float>(insn.resultId) = fmaxf(x, y);

        } else if constexpr (std::is_same_v<T, TypeVector>) {

            float* x = &registerAs<float>(insn.xId);
            float* y = &registerAs<float>(insn.yId);
            float* result = &registerAs<float>(insn.resultId);
            for(int i = 0; i < type.count; i++) {
                result[i] = fmaxf(x[i], y[i]);
            }

        } else {

            std::cout << "Unknown type for FMax\n";

        }
    }, pgm->types.at(registers[insn.xId].type));
}

void Interpreter::stepGLSLstd450FMin(const InsnGLSLstd450FMin& insn)
{
    std::visit([this, &insn](auto&& type) {

        using T = std::decay_t<decltype(type)>;

        if constexpr (std::is_same_v<T, TypeFloat>) {

            float x = registerAs<float>(insn.xId);
            float y = registerAs<float>(insn.yId);
            registerAs<float>(insn.resultId) = fminf(x, y);

        } else if constexpr (std::is_same_v<T, TypeVector>) {

            float* x = &registerAs<float>(insn.xId);
            float* y = &registerAs<float>(insn.yId);
            float* result = &registerAs<float>(insn.resultId);
            for(int i = 0; i < type.count; i++) {
                result[i] = fminf(x[i], y[i]);
            }

        } else {

            std::cout << "Unknown type for FMin\n";

        }
    }, pgm->types.at(registers[insn.xId].type));
}

void Interpreter::stepGLSLstd450Pow(const InsnGLSLstd450Pow& insn)
{
    std::visit([this, &insn](auto&& type) {

        using T = std::decay_t<decltype(type)>;

        if constexpr (std::is_same_v<T, TypeFloat>) {

            float x = registerAs<float>(insn.xId);
            float y = registerAs<float>(insn.yId);
            registerAs<float>(insn.resultId) = powf(x, y);

        } else if constexpr (std::is_same_v<T, TypeVector>) {

            float* x = &registerAs<float>(insn.xId);
            float* y = &registerAs<float>(insn.yId);
            float* result = &registerAs<float>(insn.resultId);
            for(int i = 0; i < type.count; i++) {
                result[i] = powf(x[i], y[i]);
            }

        } else {

            std::cout << "Unknown type for Pow\n";

        }
    }, pgm->types.at(registers[insn.xId].type));
}

void Interpreter::stepGLSLstd450Normalize(const InsnGLSLstd450Normalize& insn)
{
    std::visit([this, &insn](auto&& type) {

        using T = std::decay_t<decltype(type)>;

        if constexpr (std::is_same_v<T, TypeFloat>) {

            float x = registerAs<float>(insn.xId);
            registerAs<float>(insn.resultId) = x < 0 ? -1 : 1;

        } else if constexpr (std::is_same_v<T, TypeVector>) {

            float* x = &registerAs<float>(insn.xId);
            float length = 0;
            for(int i = 0; i < type.count; i++) {
                length += x[i]*x[i];
            }
            length = sqrtf(length);

            float* result = &registerAs<float>(insn.resultId);
            for(int i = 0; i < type.count; i++) {
                result[i] = length == 0 ? 0 : x[i]/length;
            }

        } else {

            std::cout << "Unknown type for Normalize\n";

        }
    }, pgm->types.at(registers[insn.xId].type));
}

void Interpreter::stepGLSLstd450Sin(const InsnGLSLstd450Sin& insn)
{
    std::visit([this, &insn](auto&& type) {

        using T = std::decay_t<decltype(type)>;

        if constexpr (std::is_same_v<T, TypeFloat>) {

            float x = registerAs<float>(insn.xId);
            registerAs<float>(insn.resultId) = sin(x);

        } else if constexpr (std::is_same_v<T, TypeVector>) {

            float* x = &registerAs<float>(insn.xId);
            float* result = &registerAs<float>(insn.resultId);
            for(int i = 0; i < type.count; i++) {
                result[i] = sin(x[i]);
            }

        } else {

            std::cout << "Unknown type for Sin\n";

        }
    }, pgm->types.at(registers[insn.xId].type));
}

void Interpreter::stepGLSLstd450Cos(const InsnGLSLstd450Cos& insn)
{
    std::visit([this, &insn](auto&& type) {

        using T = std::decay_t<decltype(type)>;

        if constexpr (std::is_same_v<T, TypeFloat>) {

            float x = registerAs<float>(insn.xId);
            registerAs<float>(insn.resultId) = cos(x);

        } else if constexpr (std::is_same_v<T, TypeVector>) {

            float* x = &registerAs<float>(insn.xId);
            float* result = &registerAs<float>(insn.resultId);
            for(int i = 0; i < type.count; i++) {
                result[i] = cos(x[i]);
            }

        } else {

            std::cout << "Unknown type for Cos\n";

        }
    }, pgm->types.at(registers[insn.xId].type));
}

void Interpreter::stepGLSLstd450Atan(const InsnGLSLstd450Atan& insn)
{
    std::visit([this, &insn](auto&& type) {

        using T = std::decay_t<decltype(type)>;

        if constexpr (std::is_same_v<T, TypeFloat>) {

            float y_over_x = registerAs<float>(insn.y_over_xId);
            registerAs<float>(insn.resultId) = atanf(y_over_x);

        } else if constexpr (std::is_same_v<T, TypeVector>) {

            float* y_over_x = &registerAs<float>(insn.y_over_xId);
            float* result = &registerAs<float>(insn.resultId);
            for(int i = 0; i < type.count; i++) {
                result[i] = atanf(y_over_x[i]);
            }

        } else {

            std::cout << "Unknown type for Atan\n";

        }
    }, pgm->types.at(registers[insn.y_over_xId].type));
}

void Interpreter::stepGLSLstd450Atan2(const InsnGLSLstd450Atan2& insn)
{
    std::visit([this, &insn](auto&& type) {

        using T = std::decay_t<decltype(type)>;

        if constexpr (std::is_same_v<T, TypeFloat>) {

            float y = registerAs<float>(insn.yId);
            float x = registerAs<float>(insn.xId);
            registerAs<float>(insn.resultId) = atan2f(y, x);

        } else if constexpr (std::is_same_v<T, TypeVector>) {

            float* y = &registerAs<float>(insn.yId);
            float* x = &registerAs<float>(insn.xId);
            float* result = &registerAs<float>(insn.resultId);
            for(int i = 0; i < type.count; i++) {
                result[i] = atan2f(y[i], x[i]);
            }

        } else {

            std::cout << "Unknown type for Atan2\n";

        }
    }, pgm->types.at(registers[insn.xId].type));
}

void Interpreter::stepGLSLstd450FAbs(const InsnGLSLstd450FAbs& insn)
{
    std::visit([this, &insn](auto&& type) {

        using T = std::decay_t<decltype(type)>;

        if constexpr (std::is_same_v<T, TypeFloat>) {

            float x = registerAs<float>(insn.xId);
            registerAs<float>(insn.resultId) = fabsf(x);

        } else if constexpr (std::is_same_v<T, TypeVector>) {

            float* x = &registerAs<float>(insn.xId);
            float* result = &registerAs<float>(insn.resultId);
            for(int i = 0; i < type.count; i++) {
                result[i] = fabsf(x[i]);
            }

        } else {

            std::cout << "Unknown type for FAbs\n";

        }
    }, pgm->types.at(registers[insn.xId].type));
}

void Interpreter::stepGLSLstd450Exp(const InsnGLSLstd450Exp& insn)
{
    std::visit([this, &insn](auto&& type) {

        using T = std::decay_t<decltype(type)>;

        if constexpr (std::is_same_v<T, TypeFloat>) {

            float x = registerAs<float>(insn.xId);
            registerAs<float>(insn.resultId) = expf(x);

        } else if constexpr (std::is_same_v<T, TypeVector>) {

            float* x = &registerAs<float>(insn.xId);
            float* result = &registerAs<float>(insn.resultId);
            for(int i = 0; i < type.count; i++) {
                result[i] = expf(x[i]);
            }

        } else {

            std::cout << "Unknown type for Exp\n";

        }
    }, pgm->types.at(registers[insn.xId].type));
}

void Interpreter::stepGLSLstd450Exp2(const InsnGLSLstd450Exp2& insn)
{
    std::visit([this, &insn](auto&& type) {

        using T = std::decay_t<decltype(type)>;

        if constexpr (std::is_same_v<T, TypeFloat>) {

            float x = registerAs<float>(insn.xId);
            registerAs<float>(insn.resultId) = exp2f(x);

        } else if constexpr (std::is_same_v<T, TypeVector>) {

            float* x = &registerAs<float>(insn.xId);
            float* result = &registerAs<float>(insn.resultId);
            for(int i = 0; i < type.count; i++) {
                result[i] = exp2f(x[i]);
            }

        } else {

            std::cout << "Unknown type for Exp2\n";

        }
    }, pgm->types.at(registers[insn.xId].type));
}

void Interpreter::stepGLSLstd450Floor(const InsnGLSLstd450Floor& insn)
{
    std::visit([this, &insn](auto&& type) {

        using T = std::decay_t<decltype(type)>;

        if constexpr (std::is_same_v<T, TypeFloat>) {

            float x = registerAs<float>(insn.xId);
            registerAs<float>(insn.resultId) = floor(x);

        } else if constexpr (std::is_same_v<T, TypeVector>) {

            float* x = &registerAs<float>(insn.xId);
            float* result = &registerAs<float>(insn.resultId);
            for(int i = 0; i < type.count; i++) {
                result[i] = floor(x[i]);
            }

        } else {

            std::cout << "Unknown type for Floor\n";

        }
    }, pgm->types.at(registers[insn.xId].type));
}

void Interpreter::stepGLSLstd450Fract(const InsnGLSLstd450Fract& insn)
{
    std::visit([this, &insn](auto&& type) {

        using T = std::decay_t<decltype(type)>;

        if constexpr (std::is_same_v<T, TypeFloat>) {

            float x = registerAs<float>(insn.xId);
            registerAs<float>(insn.resultId) = x - floor(x);

        } else if constexpr (std::is_same_v<T, TypeVector>) {

            float* x = &registerAs<float>(insn.xId);
            float* result = &registerAs<float>(insn.resultId);
            for(int i = 0; i < type.count; i++) {
                result[i] = x[i] - floor(x[i]);
            }

        } else {

            std::cout << "Unknown type for Fract\n";

        }
    }, pgm->types.at(registers[insn.xId].type));
}

// Returns the value x clamped to the range minVal to maxVal per the GLSL docs.
static float fclamp(float x, float minVal, float maxVal)
{
    return fminf(fmaxf(x, minVal), maxVal);
}

// Compute the smoothstep function per the GLSL docs. They say that the
// results are undefined if edge0 >= edge1, but we allow edge0 > edge1.
static float smoothstep(float edge0, float edge1, float x)
{
    if (edge0 == edge1) {
        return 0;
    }

    float t = fclamp((x - edge0)/(edge1 - edge0), 0.0, 1.0);

    return t*t*(3 - 2*t);
}

// Mixes between x and y according to a.
static float fmix(float x, float y, float a)
{
    return x*(1.0 - a) + y*a;
}

void Interpreter::stepGLSLstd450FClamp(const InsnGLSLstd450FClamp& insn)
{
    std::visit([this, &insn](auto&& type) {

        using T = std::decay_t<decltype(type)>;

        if constexpr (std::is_same_v<T, TypeFloat>) {

            float x = registerAs<float>(insn.xId);
            float minVal = registerAs<float>(insn.minValId);
            float maxVal = registerAs<float>(insn.maxValId);
            registerAs<float>(insn.resultId) = fclamp(x, minVal, maxVal);

        } else if constexpr (std::is_same_v<T, TypeVector>) {

            float* x = &registerAs<float>(insn.xId);
            float* minVal = &registerAs<float>(insn.minValId);
            float* maxVal = &registerAs<float>(insn.maxValId);
            float* result = &registerAs<float>(insn.resultId);
            for(int i = 0; i < type.count; i++) {
                result[i] = fclamp(x[i], minVal[i], maxVal[i]);
            }

        } else {

            std::cout << "Unknown type for FClamp\n";

        }
    }, pgm->types.at(registers[insn.xId].type));
}

void Interpreter::stepGLSLstd450FMix(const InsnGLSLstd450FMix& insn)
{
    std::visit([this, &insn](auto&& type) {

        using T = std::decay_t<decltype(type)>;

        if constexpr (std::is_same_v<T, TypeFloat>) {

            float x = registerAs<float>(insn.xId);
            float y = registerAs<float>(insn.yId);
            float a = registerAs<float>(insn.aId);
            registerAs<float>(insn.resultId) = fmix(x, y, a);

        } else if constexpr (std::is_same_v<T, TypeVector>) {

            float* x = &registerAs<float>(insn.xId);
            float* y = &registerAs<float>(insn.yId);
            float* a = &registerAs<float>(insn.aId);
            float* result = &registerAs<float>(insn.resultId);
            for(int i = 0; i < type.count; i++) {
                result[i] = fmix(x[i], y[i], a[i]);
            }

        } else {

            std::cout << "Unknown type for FMix\n";

        }
    }, pgm->types.at(registers[insn.xId].type));
}

void Interpreter::stepGLSLstd450SmoothStep(const InsnGLSLstd450SmoothStep& insn)
{
    std::visit([this, &insn](auto&& type) {

        using T = std::decay_t<decltype(type)>;

        if constexpr (std::is_same_v<T, TypeFloat>) {

            float edge0 = registerAs<float>(insn.edge0Id);
            float edge1 = registerAs<float>(insn.edge1Id);
            float x = registerAs<float>(insn.xId);
            registerAs<float>(insn.resultId) = smoothstep(edge0, edge1, x);

        } else if constexpr (std::is_same_v<T, TypeVector>) {

            float* edge0 = &registerAs<float>(insn.edge0Id);
            float* edge1 = &registerAs<float>(insn.edge1Id);
            float* x = &registerAs<float>(insn.xId);
            float* result = &registerAs<float>(insn.resultId);
            for(int i = 0; i < type.count; i++) {
                result[i] = smoothstep(edge0[i], edge1[i], x[i]);
            }

        } else {

            std::cout << "Unknown type for SmoothStep\n";

        }
    }, pgm->types.at(registers[insn.xId].type));
}

void Interpreter::stepGLSLstd450Step(const InsnGLSLstd450Step& insn)
{
    std::visit([this, &insn](auto&& type) {

        using T = std::decay_t<decltype(type)>;

        if constexpr (std::is_same_v<T, TypeFloat>) {

            float edge = registerAs<float>(insn.edgeId);
            float x = registerAs<float>(insn.xId);
            registerAs<float>(insn.resultId) = x < edge ? 0.0 : 1.0;

        } else if constexpr (std::is_same_v<T, TypeVector>) {

            float* edge = &registerAs<float>(insn.edgeId);
            float* x = &registerAs<float>(insn.xId);
            float* result = &registerAs<float>(insn.resultId);
            for(int i = 0; i < type.count; i++) {
                result[i] = x[i] < edge[i] ? 0.0 : 1.0;
            }

        } else {

            std::cout << "Unknown type for Step\n";

        }
    }, pgm->types.at(registers[insn.xId].type));
}

void Interpreter::stepGLSLstd450Cross(const InsnGLSLstd450Cross& insn)
{
    std::visit([this, &insn](auto&& type) {

        using T = std::decay_t<decltype(type)>;

        if constexpr (std::is_same_v<T, TypeVector>) {

            float* x = &registerAs<float>(insn.xId);
            float* y = &registerAs<float>(insn.yId);
            float* result = &registerAs<float>(insn.resultId);

            assert(type.count == 3);

            result[0] = x[1]*y[2] - y[1]*x[2];
            result[1] = x[2]*y[0] - y[2]*x[0];
            result[2] = x[0]*y[1] - y[0]*x[1];

        } else {

            std::cout << "Unknown type for Cross\n";

        }
    }, pgm->types.at(registers[insn.xId].type));
}

void Interpreter::stepGLSLstd450Reflect(const InsnGLSLstd450Reflect& insn)
{
    std::visit([this, &insn](auto&& type) {

        using T = std::decay_t<decltype(type)>;

        if constexpr (std::is_same_v<T, TypeFloat>) {

            float i = registerAs<float>(insn.iId);
            float n = registerAs<float>(insn.nId);

            float dot = n*i;

            registerAs<float>(insn.resultId) = i - 2.0*dot*n;

        } else if constexpr (std::is_same_v<T, TypeVector>) {

            float* i = &registerAs<float>(insn.iId);
            float* n = &registerAs<float>(insn.nId);
            float* result = &registerAs<float>(insn.resultId);

            float dot = dotProduct(n, i, type.count);

            for (int k = 0; k < type.count; k++) {
                result[k] = i[k] - 2.0*dot*n[k];
            }

        } else {

            std::cout << "Unknown type for Reflect\n";

        }
    }, pgm->types.at(registers[insn.iId].type));
}

void Interpreter::stepBranch(const InsnBranch& insn)
{
    pc = pgm->labels.at(insn.targetLabelId);
}

void Interpreter::stepBranchConditional(const InsnBranchConditional& insn)
{
    bool condition = registerAs<bool>(insn.conditionId);
    pc = pgm->labels.at(condition ? insn.trueLabelId : insn.falseLabelId);
}

void Interpreter::stepPhi(const InsnPhi& insn)
{
    Register& obj = registers[insn.resultId];
    uint32_t size = pgm->typeSizes.at(obj.type);

    bool found = false;
    for(int i = 0; !found && i < insn.operandId.size(); i += 2) {
        uint32_t srcId = insn.operandId[i];
        uint32_t parentId = insn.operandId[i + 1];

        if (parentId == previousBlockId) {
            const Register &src = registers[srcId];
            std::copy(src.data, src.data + size, obj.data);
            found = true;
        }
    }

    if (!found) {
        std::cout << "Error: Phi didn't find any label, previous " << previousBlockId
            << ", current " << currentBlockId << "\n";
        for(int i = 0; i < insn.operandId.size(); i += 2) {
            std::cout << "    " << insn.operandId[i + 1] << "\n";
        }
    }
}

void Interpreter::step()
{
    if(false) std::cout << "address " << pc << "\n";

    // Update our idea of what block we're in. If we just switched blocks,
    // remember the previous one (for Phi).
    if (pgm->blockId.at(pc) != currentBlockId) {
        // I'm not sure this is fully correct. For example, when returning
        // from a function this will set previousBlockId to a block in
        // the called function, but that's not right, it should always
        // point to a block within the current function. I don't think that
        // matters in practice because of the restricted locations where Phi
        // is placed.
        if(false) {
            std::cout << "Previous " << previousBlockId << ", current "
                << currentBlockId << ", new " << pgm->blockId.at(pc) << "\n";
        }
        previousBlockId = currentBlockId;
        currentBlockId = pgm->blockId.at(pc);
    }

    Instruction *insn = pgm->code.at(pc++);

    insn->step(this);
}

template <class T>
void Interpreter::set(SpvStorageClass clss, size_t offset, const T& v)
{
    objectInClassAt<T>(clss, offset) = v;
}

template <class T>
void Interpreter::get(SpvStorageClass clss, size_t offset, T& v)
{
    v = objectInClassAt<T>(clss, offset);
}

void Interpreter::run()
{
    currentBlockId = NO_BLOCK_ID;
    previousBlockId = NO_BLOCK_ID;

    // Copy constants to memory. They're treated like variables.
    for(auto c: pgm->constants) {
        registers[c.first] = c.second;
    }

    // init Function variables with initializers before each invocation
    // XXX also need to initialize within function calls?
    for(auto v: pgm->variables) {
        const Variable& var = v.second;
        pointers[v.first] = Pointer { var.type, var.storageClass, var.offset };
        if(v.second.storageClass == SpvStorageClassFunction) {
            assert(v.second.initializer == NO_INITIALIZER); // XXX will do initializers later
        }
    }

    callstack.push_back(EXECUTION_ENDED); // caller PC
    callstack.push_back(NO_RETURN_REGISTER); // return register
    pc = pgm->mainFunction->start;

    do {
        step();
    } while(pc != EXECUTION_ENDED);
}

// -----------------------------------------------------------------------------------

void eval(Interpreter &interpreter, float x, float y, v4float& color)
{
    interpreter.clearPrivateVariables();
    interpreter.set(SpvStorageClassInput, 0, v2float {x, y}); // fragCoord is in #0 in preamble
    interpreter.run();
    interpreter.get(SpvStorageClassOutput, 0, color); // color is out #0 in preamble
}


std::string readFileContents(std::string shaderFileName)
{
    std::ifstream shaderFile(shaderFileName.c_str(), std::ios::in | std::ios::binary | std::ios::ate);
    std::ifstream::pos_type size = shaderFile.tellg();
    shaderFile.seekg(0, std::ios::beg);

    std::string text(size, '\0');
    shaderFile.read(&text[0], size);

    return text;
}

std::string readStdin()
{
    std::istreambuf_iterator<char> begin(std::cin), end;
    return std::string(begin, end);
}

void usage(const char* progname)
{
    printf("usage: %s [options] shader.frag\n", progname);
    printf("provide \"-\" as a filename to read from stdin\n");
    printf("options:\n");
    printf("\t-f S E    Render frames S through and including E\n");
    printf("\t-d W H    Render frame at size W by H\n");
    printf("\t-v        Print opcodes as they are parsed\n");
    printf("\t-g        Generate debugging information\n");
    printf("\t-O        Run optimizing passes\n");
    printf("\t-t        Throw an exception on first unimplemented opcode\n");
    printf("\t-n        Compile and load shader, but do not shade an image\n");
}

// Number of rows still left to shade (for progress report).
static std::atomic_int rowsLeft;

// Render rows starting at "startRow" every "skip".
void render(const Program *pgm, int startRow, int skip, float when)
{
    Interpreter interpreter(pgm);

    // iResolution is uniform @0 in preamble
    interpreter.set(SpvStorageClassUniform, 0, v2float {static_cast<float>(imageWidth), static_cast<float>(imageHeight)});

    // iTime is uniform @8 in preamble
    interpreter.set(SpvStorageClassUniform, 8, when);

    // iMouse is uniform @16 in preamble, but we don't align properly, so ours is at 12.
    interpreter.set(SpvStorageClassUniform, 12, v4float {0, 0, 0, 0});

    for(int y = startRow; y < imageHeight; y += skip) {
        for(int x = 0; x < imageWidth; x++) {
            v4float color;
            eval(interpreter, x + 0.5f, y + 0.5f, color);
            for(int c = 0; c < 3; c++) {
                // ShaderToy clamps the color.
                int byteColor = color[c]*255.99;
                if (byteColor < 0) byteColor = 0;
                if (byteColor > 255) byteColor = 255;
                imageBuffer[((imageHeight - 1 - y) * imageWidth + x) * 3 + c] = byteColor;
            }
        }

        rowsLeft--;
    }
}

// Thread to show progress to the user.
void showProgress(int totalRows, std::chrono::time_point<std::chrono::steady_clock> startTime)
{
    while(true) {
        int left = rowsLeft;
        if (left == 0) {
            break;
        }

        std::cout << left << " rows left of " << totalRows;

        // Estimate time left.
        if (left != totalRows) {
            auto now = std::chrono::steady_clock::now();
            auto elapsedTime = now - startTime;
            auto elapsedSeconds = double(elapsedTime.count())*
                std::chrono::steady_clock::period::num/
                std::chrono::steady_clock::period::den;
            auto secondsLeft = elapsedSeconds*left/(totalRows - left);

            std::cout << " (" << int(secondsLeft) << " seconds left)   ";
        }
        std::cout << "\r";
        std::cout.flush();

        std::this_thread::sleep_for(std::chrono::milliseconds(1000));
    }

    // Clear the line.
    std::cout << "                                                             \r";
}

int main(int argc, char **argv)
{
    bool debug = false;
    bool optimize = false;
    bool beVerbose = false;
    bool throwOnUnimplemented = false;
    bool doNotShade = false;
    int imageStart = 0, imageEnd = 0;

    imageBuffer = new unsigned char[imageWidth * imageHeight * 3];

    char *progname = argv[0];
    argv++; argc--;

    while(argc > 0 && argv[0][0] == '-') {
        if(strcmp(argv[0], "-g") == 0) {

            debug = true;
            argv++; argc--;

        } else if(strcmp(argv[0], "-d") == 0) {

            if(argc < 3) {
                usage(progname);
                exit(EXIT_FAILURE);
            }
            imageWidth = atoi(argv[1]);
            imageHeight = atoi(argv[2]);
            argv += 3; argc -= 3;

        } else if(strcmp(argv[0], "-f") == 0) {

            if(argc < 3) {
                usage(progname);
                exit(EXIT_FAILURE);
            }
            imageStart = atoi(argv[1]);
            imageEnd = atoi(argv[2]);
            argv += 3; argc -= 3;

        } else if(strcmp(argv[0], "-v") == 0) {

            beVerbose = true;
            argv++; argc--;

        } else if(strcmp(argv[0], "-t") == 0) {

            throwOnUnimplemented = true;
            argv++; argc--;

        } else if(strcmp(argv[0], "-O") == 0) {

            optimize = true;
            argv++; argc--;

        } else if(strcmp(argv[0], "-n") == 0) {

            doNotShade = true;
            argv++; argc--;

        } else if(strcmp(argv[0], "-h") == 0) {

            usage(progname);
            exit(EXIT_SUCCESS);

        } else if(strcmp(argv[0], "-") == 0) {

            // Read from stdin.
            break;

        } else {

            usage(progname);
            exit(EXIT_FAILURE);

        }
    }

    if(argc < 1) {
        usage(progname);
        exit(EXIT_FAILURE);
    }

    std::string preambleFilename = "preamble.frag";
    std::string preamble = readFileContents(preambleFilename.c_str());
    std::string epilogueFilename = "epilogue.frag";
    std::string epilogue = readFileContents(epilogueFilename.c_str());

    std::string filename;
    std::string text;
    if(strcmp(argv[0], "-") == 0) {
        filename = "stdin";
        text = readStdin();
    } else {
        filename = argv[0];
        text = readFileContents(filename.c_str());
    }

    glslang::TShader *shader = new glslang::TShader(EShLangFragment);

    {
        const char* strings[3] = { preamble.c_str(), text.c_str(), epilogue.c_str() };
        const char* names[3] = { preambleFilename.c_str(), filename.c_str(), epilogueFilename.c_str() };
        shader->setStringsWithLengthsAndNames(strings, NULL, names, 3);
    }

    shader->setEnvInput(glslang::EShSourceGlsl, EShLangFragment, glslang::EShClientVulkan, glslang::EShTargetVulkan_1_0);

    shader->setEnvClient(glslang::EShClientVulkan, glslang::EShTargetVulkan_1_1);

    shader->setEnvTarget(glslang::EShTargetSpv, glslang::EShTargetSpv_1_3);

    EShMessages messages = (EShMessages)(EShMsgDefault | EShMsgSpvRules | EShMsgVulkanRules | EShMsgDebugInfo);

    glslang::TShader::ForbidIncluder includer;
    TBuiltInResource resources;

    resources = glslang::DefaultTBuiltInResource;

    ShInitialize();

    if (!shader->parse(&resources, 110, false, messages, includer)) {
        std::cerr << "compile failed\n";
        std::cerr << shader->getInfoLog();
        exit(EXIT_FAILURE);
    }

    std::vector<unsigned int> spirv;
    std::string warningsErrors;
    spv::SpvBuildLogger logger;
    glslang::SpvOptions options;
    options.generateDebugInfo = debug;
    options.disableOptimizer = !optimize;
    options.optimizeSize = false;
    glslang::TIntermediate *shaderInterm = shader->getIntermediate();
    glslang::GlslangToSpv(*shaderInterm, spirv, &logger, &options);

    if(false) {
        FILE *fp = fopen("spirv", "wb");
        fwrite(spirv.data(), 1, spirv.size() * 4, fp);
        fclose(fp);
    }

    Program pgm(throwOnUnimplemented, beVerbose);
    spv_context context = spvContextCreate(SPV_ENV_UNIVERSAL_1_3);
    spvBinaryParse(context, &pgm, spirv.data(), spirv.size(), Program::handleHeader, Program::handleInstruction, nullptr);

    if (pgm.hasUnimplemented) {
        exit(1);
    }

    pgm.postParse();

    if (doNotShade) {
        exit(EXIT_SUCCESS);
    }

    int threadCount = std::thread::hardware_concurrency();
    std::cout << "Using " << threadCount << " threads.\n";

    for(int imageNumber = imageStart; imageNumber <= imageEnd; imageNumber++) {

        auto startTime = std::chrono::steady_clock::now();

        // Workers decrement rowsLeft at the end of each row.
        rowsLeft = imageHeight;

        std::vector<std::thread *> thread;

        // Generate the rows on multiple threads.
        for (int t = 0; t < threadCount; t++) {
            thread.push_back(new std::thread(render, &pgm, t, threadCount, imageNumber / 60.0));
            // std::this_thread::sleep_for(std::chrono::milliseconds(100));
        }

        // Progress information.
        thread.push_back(new std::thread(showProgress, imageHeight, startTime));

        // Wait for worker threads to quit.
        for (int t = 0; t < thread.size(); t++) {
            std::thread* td = thread.back();
            thread.pop_back();
            td->join();
        }

        auto endTime = std::chrono::steady_clock::now();
        auto elapsedTime = endTime - startTime;
        auto elapsedSeconds = double(elapsedTime.count())*
            std::chrono::steady_clock::period::num/
            std::chrono::steady_clock::period::den;
        std::cout << "Shading took " << elapsedSeconds << " seconds ("
            << long(imageWidth*imageHeight/elapsedSeconds) << " pixels per second)\n";

        std::ostringstream ss;
        ss << "image" << std::setfill('0') << std::setw(4) << imageNumber << std::setw(0) << ".ppm";
        std::ofstream imageFile(ss.str(), std::ios::out | std::ios::binary);
        imageFile << "P6 " << imageWidth << " " << imageHeight << " 255\n";
        imageFile.write(reinterpret_cast<const char *>(imageBuffer), 3 * imageWidth * imageHeight);
        imageFile.close();
    }

    exit(EXIT_SUCCESS);
}<|MERGE_RESOLUTION|>--- conflicted
+++ resolved
@@ -20,15 +20,9 @@
 #include "basic_types.h"
 #include "interpreter.h"
 
-<<<<<<< HEAD
-const int imageWidth = 640; // ShaderToy default is 640
-const int imageHeight = 360; // ShaderToy default is 360
-unsigned char imageBuffer[imageHeight][imageWidth][3];
-=======
 int imageWidth = 640/2; // ShaderToy default is 640
 int imageHeight = 360/2; // ShaderToy default is 360
 unsigned char *imageBuffer;
->>>>>>> 8cf46264
 
 std::map<uint32_t, std::string> OpcodeToString = {
 #include "opcode_to_string.h"
