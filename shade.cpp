#include <iostream>
#include <cstdio>
#include <fstream>
#include <variant>
#include <chrono>
#include <thread>
#include <algorithm>
#include <atomic>
#include <sstream>
#include <iomanip>
<<<<<<< HEAD
#include <stdio.h>
#include <stdlib.h>
#include <string.h>
=======
#include <memory>
>>>>>>> 6973a75c

#ifdef USE_CPP17_FILESYSTEM
// filesystem still not available in XCode 2019/04/04
#include <filesystem>
#else
#include <libgen.h>
#endif

#include <StandAlone/ResourceLimits.h>
#include <glslang/MachineIndependent/localintermediate.h>
#include <glslang/Public/ShaderLang.h>
#include <glslang/Include/intermediate.h>
#include <SPIRV/GlslangToSpv.h>
#include <SPIRV/disassemble.h>
#include <spirv-tools/libspirv.h>
#include "spirv.h"
#include "GLSL.std.450.h"
#include "json.hpp"
#include "basic_types.h"
#include "interpreter.h"

struct Image
{
    enum Format {
        // Matching Vulkan 1.0
        UNDEFINED = 0,
        FORMAT_R8G8B8_UNORM = 23,
        FORMAT_R8G8B8A8_UNORM = 37,
        FORMAT_R32G32B32_SFLOAT = 106,
        FORMAT_R32G32B32A32_SFLOAT = 109
    };

    static size_t getPixelSize(Format fmt)
    {
        switch(fmt) {
            case FORMAT_R8G8B8_UNORM: return 3; break;
            case FORMAT_R8G8B8A8_UNORM: return 4; break;
            case FORMAT_R32G32B32_SFLOAT: return 12; break;
            case FORMAT_R32G32B32A32_SFLOAT: return 16; break;

            default:
            case UNDEFINED:
                throw std::runtime_error("unimplemented image format " + std::to_string(fmt));
                break;
        };
    };

    enum Dim {
        // Matching Vulkan 1.0
        DIM_1D = 0,
        DIM_2D = 1,
        DIM_3D = 2,
        DIM_CUBE = 3
    };

    Format format;
    size_t pixelSize;
    Dim dim;
    uint32_t width, height, depth, slices;
    unsigned char *storage;

    unsigned char *getPixelAddress(int s, int t, int r, int q)
    {
        return storage + (q * depth * width * height + r * width * height + t * width + s) * pixelSize;
    }

    Image() :
        format(UNDEFINED),
        pixelSize(0),
        dim(DIM_2D),
        storage(nullptr)
    {}
    Image(Format format_, Dim dim_, uint32_t w_) {}
    Image(Format format_, Dim dim_, uint32_t w_, uint32_t h_, uint32_t d_) {}
    Image(Format format_, Dim dim_, uint32_t w_, uint32_t h_) :
        format(format_),
        pixelSize(getPixelSize(format_)),
        dim(dim_),
        width(w_),
        height(h_),
        depth(1),
        slices(1),
        storage(new unsigned char [width * height * depth * slices * pixelSize])
    {
        assert(dim == DIM_2D);
    }
    ~Image()
    {
        delete[] storage;
    }

    // void setPixel(int s, int t, int r, int q, const v4float& v) {}
    // void getPixel(int s, int t, int r, int q, v4float& v) {}

    // implement first only rgb, rgba and f32 and ub8
    // Read(filename, format); // XXX should construct an image with this and use move semantics
    // Write(filename);
};

static void skipComments(FILE *fp, char ***comments, size_t *commentCount)
{
    int c;
    char line[512];

    while((c = fgetc(fp)) == '#') {
        fgets(line, sizeof(line) - 1, fp);
	line[strlen(line) - 1] = '\0';
	if(comments != NULL) {
	    *comments = (char **)
	        realloc(*comments, sizeof(char *) * (*commentCount + 1));
	    (*comments)[*commentCount] = strdup(line);
	}
	if(commentCount != NULL) {
	    (*commentCount) ++;
	}
    }
    ungetc(c, fp);
}


int pnmRead(FILE *file, unsigned int *w, unsigned int *h, float **pixels,
    char ***comments, size_t *commentCount)
{
    unsigned char	dummyByte;
    int			i;
    float		max;
    char		token;
    int			width, height;
    float		*rgbPixels;

    if(commentCount != NULL)
	*commentCount = 0;
    if(comments != NULL)
	*comments = NULL;

    fscanf(file, " ");

    skipComments(file, comments, commentCount);

    if(fscanf(file, "P%c ", &token) != 1) {
         fprintf(stderr, "pnmRead: Had trouble reading PNM tag\n");
	 return 0;
    }

    skipComments(file, comments, commentCount);

    if(fscanf(file, "%d ", &width) != 1) {
         fprintf(stderr, "pnmRead: Had trouble reading PNM width\n");
	 return 0;
    }

    skipComments(file, comments, commentCount);

    if(fscanf(file, "%d ", &height) != 1) {
         fprintf(stderr, "pnmRead: Had trouble reading PNM height\n");
	 return 0;
    }

    skipComments(file, comments, commentCount);

    if(token != '1' && token != '4')
        if(fscanf(file, "%f", &max) != 1) {
             fprintf(stderr, "pnmRead: Had trouble reading PNM max value\n");
	     return 0;
        }

    rgbPixels = (float*) malloc(width * height * 4 * sizeof(float));
    if(rgbPixels == NULL) {
         fprintf(stderr, "pnmRead: Couldn't allocate %zd bytes\n",
	     width * height * 4 * sizeof(float));
         fprintf(stderr, "pnmRead: (For a %u by %u image)\n", width,
	     height);
	 return 0;
    }

    if(token != '4')
	skipComments(file, comments, commentCount);

    if(token != '4')
    fread(&dummyByte, 1, 1, file);	/* chuck white space */

    if(token == '1') {
	for(i = 0; i < width * height; i++) {
	    int pixel;
	    fscanf(file, "%d", &pixel);
	    pixel = 1 - pixel;
	    rgbPixels[i * 4 + 0] = pixel;
	    rgbPixels[i * 4 + 1] = pixel;
	    rgbPixels[i * 4 + 2] = pixel;
	    rgbPixels[i * 4 + 3] = 1.0;
	}
    } else if(token == '2') {
	for(i = 0; i < width * height; i++) {
	    int pixel;
	    fscanf(file, "%d", &pixel);
	    rgbPixels[i * 4 + 0] = pixel / max;
	    rgbPixels[i * 4 + 1] = pixel / max;
	    rgbPixels[i * 4 + 2] = pixel / max;
	    rgbPixels[i * 4 + 3] = 1.0;
	}
    } else if(token == '3') {
	for(i = 0; i < width * height; i++) {
	    int r, g, b;
	    fscanf(file, "%d %d %d", &r, &g, &b);
	    rgbPixels[i * 4 + 0] = r / max;
	    rgbPixels[i * 4 + 1] = g / max;
	    rgbPixels[i * 4 + 2] = b / max;
	    rgbPixels[i * 4 + 3] = 1.0;
	}
    } else if(token == '4') {
        int bitnum = 0;
        unsigned char value = 0;

	for(i = 0; i < width * height; i++) {
	    unsigned char pixel;

	    if(bitnum == 0)
	        fread(&value, 1, 1, file);

	    pixel = (1 - ((value >> (7 - bitnum)) & 1));
	    rgbPixels[i * 4 + 0] = pixel;
	    rgbPixels[i * 4 + 1] = pixel;
	    rgbPixels[i * 4 + 2] = pixel;
	    rgbPixels[i * 4 + 3] = 1.0;

	    if(++bitnum == 8 || ((i + 1) % width) == 0)
	        bitnum = 0;
	}
    } else if(token == '5') {
	for(i = 0; i < width * height; i++) {
	    unsigned char pixel;
	    fread(&pixel, 1, 1, file);
	    rgbPixels[i * 4 + 0] = pixel / max;
	    rgbPixels[i * 4 + 1] = pixel / max;
	    rgbPixels[i * 4 + 2] = pixel / max;
	    rgbPixels[i * 4 + 3] = 1.0;
	}
    } else if(token == '6') {
	for(i = 0; i < width * height; i++) {
	    unsigned char rgb[3];
	    fread(rgb, 3, 1, file);
	    rgbPixels[i * 4 + 0] = rgb[0] / max;
	    rgbPixels[i * 4 + 1] = rgb[1] / max;
	    rgbPixels[i * 4 + 2] = rgb[2] / max;
	    rgbPixels[i * 4 + 3] = 1.0;
	}
    }
    *w = width;
    *h = height;
    *pixels = rgbPixels;
    return 1;
}

using json = nlohmann::json;

int imageWidth = 640/2; // ShaderToy default is 640
int imageHeight = 360/2; // ShaderToy default is 360
unsigned char *imageBuffer;

std::map<uint32_t, std::string> OpcodeToString = {
#include "opcode_to_string.h"
};

std::map<uint32_t, std::string> GLSLstd450OpcodeToString = {
#include "GLSLstd450_opcode_to_string.h"
};

#include "opcode_structs.h"

const uint32_t NO_MEMORY_ACCESS_SEMANTIC = 0xFFFFFFFF;

const uint32_t SOURCE_NO_FILE = 0xFFFFFFFF;
const uint32_t NO_INITIALIZER = 0xFFFFFFFF;
const uint32_t NO_ACCESS_QUALIFIER = 0xFFFFFFFF;
const uint32_t EXECUTION_ENDED = 0xFFFFFFFF;
const uint32_t NO_RETURN_REGISTER = 0xFFFFFFFF;
const uint32_t NO_BLOCK_ID = 0xFFFFFFFF;

// Section of memory for a specific use.
struct MemoryRegion
{
    // Offset within the "memory" array.
    size_t base;

    // Size of the region.
    size_t size;

    // Offset within the "memory" array of next allocation.
    size_t top;

    MemoryRegion() :
        base(0),
        size(0),
        top(0)
    {}
    MemoryRegion(size_t base_, size_t size_) :
        base(base_),
        size(size_),
        top(base_)
    {}
};

// helper type for visitor
template<class... Ts> struct overloaded : Ts... { using Ts::operator()...; };
template<class... Ts> overloaded(Ts...) -> overloaded<Ts...>;

template <class T>
T& objectAt(unsigned char* data)
{
    return *reinterpret_cast<T*>(data);
}

// The static state of the program.
struct Program 
{
    bool throwOnUnimplemented;
    bool hasUnimplemented;
    bool verbose;
    std::set<uint32_t> capabilities;

    // main id-to-thingie map containing extinstsets, types, variables, etc
    // secondary maps of entryPoint, decorations, names, etc

    std::map<uint32_t, std::string> extInstSets;
    uint32_t ExtInstGLSL_std_450_id;
    std::map<uint32_t, std::string> strings;
    uint32_t memoryModel;
    uint32_t addressingModel;
    std::map<uint32_t, EntryPoint> entryPoints;
    std::map<uint32_t, Decoration> decorations;
    std::map<uint32_t, std::string> names;
    std::vector<Source> sources;
    std::vector<std::string> processes;
    std::map<uint32_t, std::map<uint32_t, std::string> > memberNames;
    std::map<uint32_t, std::map<uint32_t, Decoration> > memberDecorations;
    std::map<uint32_t, Type> types;
    std::map<uint32_t, size_t> typeSizes; // XXX put into Type
    std::map<uint32_t, Variable> variables;
    std::map<uint32_t, Function> functions;
    std::vector<std::unique_ptr<Instruction>> instructions;
    std::vector<Block> blocks;

    Function* currentFunction;
    // Map from label ID to index into instructions vector.
    std::map<uint32_t, uint32_t> labels;
    Function* mainFunction; 

    size_t memorySize;

    std::map<uint32_t, MemoryRegion> memoryRegions;

    std::map<uint32_t, uint32_t> resultsCreated;
    std::map<uint32_t, Register> constants;
    Register& allocConstantObject(uint32_t id, uint32_t type)
    {
        Register r {type, typeSizes[type]};
        constants[id] = r;
        return constants[id];
    }

    Program(bool throwOnUnimplemented_, bool verbose_) :
        throwOnUnimplemented(throwOnUnimplemented_),
        hasUnimplemented(false),
        verbose(verbose_),
        currentFunction(nullptr)
    {
        memorySize = 0;
        auto anotherRegion = [this](size_t size){MemoryRegion r(memorySize, size); memorySize += size; return r;};
        memoryRegions[SpvStorageClassUniformConstant] = anotherRegion(1024);
        memoryRegions[SpvStorageClassInput] = anotherRegion(1024);
        memoryRegions[SpvStorageClassUniform] = anotherRegion(1024);
        memoryRegions[SpvStorageClassOutput] = anotherRegion(1024);
        memoryRegions[SpvStorageClassWorkgroup] = anotherRegion(0);
        memoryRegions[SpvStorageClassCrossWorkgroup] = anotherRegion(0);
        memoryRegions[SpvStorageClassPrivate] = anotherRegion(65536); // XXX still needed?
        memoryRegions[SpvStorageClassFunction] = anotherRegion(16384);
        memoryRegions[SpvStorageClassGeneric] = anotherRegion(0);
        memoryRegions[SpvStorageClassPushConstant] = anotherRegion(0);
        memoryRegions[SpvStorageClassAtomicCounter] = anotherRegion(0);
        memoryRegions[SpvStorageClassImage] = anotherRegion(0);
        memoryRegions[SpvStorageClassStorageBuffer] = anotherRegion(0);
    }

    size_t allocate(SpvStorageClass clss, uint32_t type)
    {
        MemoryRegion& reg = memoryRegions[clss];
        if(false) {
            std::cout << "allocate from " << clss << " type " << type << "\n";
            std::cout << "region at " << reg.base << " size " << reg.size << " top " << reg.top << "\n";
            std::cout << "object is size " << typeSizes[type] << "\n";
        }
        assert(reg.top + typeSizes[type] <= reg.base + reg.size);
        size_t offset = reg.top;
        reg.top += typeSizes[type];
        return offset;
    }
    size_t allocate(uint32_t clss, uint32_t type)
    {
        return allocate(static_cast<SpvStorageClass>(clss), type);
    }

    // Returns the type of the member of "t" at index "i". For vectors,
    // "i" is ignored and the type of any element is returned. For matrices,
    // "i" is ignored and the type of any column is returned. For structs,
    // the type of field "i" (0-indexed) is returned.
    uint32_t getConstituentType(uint32_t t, int i) const
    {
        const Type& type = types.at(t);
        if(std::holds_alternative<TypeVector>(type)) {
            return std::get<TypeVector>(type).type;
        } else if(std::holds_alternative<TypeMatrix>(type)) {
            return std::get<TypeMatrix>(type).columnType;
        } else if (std::holds_alternative<TypeStruct>(type)) {
            return std::get<TypeStruct>(type).memberTypes[i];
        // XXX } else if (std::holds_alternative<TypeArray>(type)) {
        } else {
            std::cout << type.index() << "\n";
            assert(false && "getConstituentType of invalid type?!");
        }
        return 0; // not reached
    }

    void dumpTypeAt(const Type& type, unsigned char *ptr) const
    {
        std::visit(overloaded {
            [&](const TypeVoid& type) { std::cout << "{}"; },
            [&](const TypeBool& type) { std::cout << objectAt<bool>(ptr); },
            [&](const TypeFloat& type) { std::cout << objectAt<float>(ptr); },
            [&](const TypeInt& type) {
                if(type.signedness) {
                    std::cout << objectAt<int32_t>(ptr);
                } else {
                    std::cout << objectAt<uint32_t>(ptr);
                }
            },
            [&](const TypePointer& type) { std::cout << "(ptr)" << objectAt<uint32_t>(ptr); },
            [&](const TypeFunction& type) { std::cout << "function"; },
            [&](const TypeImage& type) { std::cout << "image"; },
            [&](const TypeSampledImage& type) { std::cout << "sampledimage"; },
            [&](const TypeVector& type) {
                std::cout << "<";
                for(int i = 0; i < type.count; i++) {
                    dumpTypeAt(types.at(type.type), ptr);
                    ptr += typeSizes.at(type.type);
                    if(i < type.count - 1)
                        std::cout << ", ";
                }
                std::cout << ">";
            },
            [&](const TypeMatrix& type) {
                std::cout << "<";
                for(int i = 0; i < type.columnCount; i++) {
                    dumpTypeAt(types.at(type.columnType), ptr);
                    ptr += typeSizes.at(type.columnType);
                    if(i < type.columnCount - 1)
                        std::cout << ", ";
                }
                std::cout << ">";
            },
            [&](const TypeStruct& type) {
                std::cout << "{";
                for(int i = 0; i < type.memberTypes.size(); i++) {
                    dumpTypeAt(types.at(type.memberTypes[i]), ptr);
                    ptr += typeSizes.at(type.memberTypes[i]);
                    if(i < type.memberTypes.size() - 1)
                        std::cout << ", ";
                }
                std::cout << "}";
            },
        }, type);
    }

    static spv_result_t handleHeader(void* user_data, spv_endianness_t endian,
                               uint32_t /* magic */, uint32_t version,
                               uint32_t generator, uint32_t id_bound,
                               uint32_t schema)
    {
        // auto pgm = static_cast<Program*>(user_data);
        return SPV_SUCCESS;
    }

    static spv_result_t handleInstruction(void* user_data, const spv_parsed_instruction_t* insn)
    {
        auto pgm = static_cast<Program*>(user_data);

        auto opds = insn->operands;

        int which = 0;

        // Read the next uint32_t.
        auto nextu = [insn, opds, &which](uint32_t deflt = 0xFFFFFFFF) {
            return (which < insn->num_operands) ? insn->words[opds[which++].offset] : deflt;
        };

        // Read the next string.
        auto nexts = [insn, opds, &which]() {
            const char *s = reinterpret_cast<const char *>(&insn->words[opds[which].offset]);
            which++;
            return s;
        };

        // Read the next vector.
        auto nextv = [insn, opds, &which]() {
            std::vector<uint32_t> v;
            if(which < insn->num_operands) {
                v = std::vector<uint32_t> {&insn->words[opds[which].offset], &insn->words[opds[which].offset] + opds[which].num_words};
            } else {
                v = {};
            }
            which++; // XXX advance by opds[which].num_words? And move up into the "if"?
            return v;
        };

        // Read the rest of the operands as uint32_t.
        auto restv = [insn, opds, &which]() {
            std::vector<uint32_t> v;
            while(which < insn->num_operands) {
                v.push_back(insn->words[opds[which++].offset]);
            }
            return v;
        };

        switch(insn->opcode) {

            case SpvOpCapability: {
                uint32_t cap = nextu();
                assert(cap == SpvCapabilityShader);
                pgm->capabilities.insert(cap);
                if(pgm->verbose) {
                    std::cout << "OpCapability " << cap << " \n";
                }
                break;
            }

            case SpvOpExtInstImport: {
                // XXX result id
                uint32_t id = nextu();
                const char *name = nexts();
                if(strcmp(name, "GLSL.std.450") == 0) {
                    pgm->ExtInstGLSL_std_450_id = id;
                } else {
                    throw std::runtime_error("unimplemented extension instruction set \"" + std::string(name) + "\"");
                }
                pgm->extInstSets[id] = name;
                if(pgm->verbose) {
                    std::cout << "OpExtInstImport " << insn->words[opds[0].offset] << " " << name << "\n";
                }
                break;
            }

            case SpvOpMemoryModel: {
                pgm->addressingModel = nextu();
                pgm->memoryModel = nextu();
                assert(pgm->addressingModel == SpvAddressingModelLogical);
                assert(pgm->memoryModel == SpvMemoryModelGLSL450);
                if(pgm->verbose) {
                    std::cout << "OpMemoryModel " << pgm->addressingModel << " " << pgm->memoryModel << "\n";
                }
                break;
            }

            case SpvOpEntryPoint: {
                // XXX not result id but id must eventually be Function result id
                uint32_t executionModel = nextu();
                uint32_t id = nextu();
                std::string name = nexts();
                std::vector<uint32_t> interfaceIds = restv();
                assert(executionModel == SpvExecutionModelFragment);
                pgm->entryPoints[id] = {executionModel, name, interfaceIds};
                if(pgm->verbose) {
                    std::cout << "OpEntryPoint " << executionModel << " " << id << " " << name;
                    for(auto& i: interfaceIds)
                        std::cout << " " << i;
                    std::cout << "\n";
                }
                break;
            }

            case SpvOpExecutionMode: {
                uint32_t entryPointId = nextu();
                uint32_t executionMode = nextu();
                std::vector<uint32_t> operands = nextv();
                pgm->entryPoints[entryPointId].executionModesToOperands[executionMode] = operands;

                if(pgm->verbose) {
                    std::cout << "OpExecutionMode " << entryPointId << " " << executionMode;
                    for(auto& i: pgm->entryPoints[entryPointId].executionModesToOperands[executionMode])
                        std::cout << " " << i;
                    std::cout << "\n";
                }
                break;
            }

            case SpvOpString: {
                // XXX result id
                uint32_t id = nextu();
                std::string name = nexts();
                pgm->strings[id] = name;
                if(pgm->verbose) {
                    std::cout << "OpString " << id << " " << name << "\n";
                }
                break;
            }

            case SpvOpName: {
                uint32_t id = nextu();
                std::string name = nexts();
                pgm->names[id] = name;
                if(pgm->verbose) {
                    std::cout << "OpName " << id << " " << name << "\n";
                }
                break;
            }

            case SpvOpSource: {
                uint32_t language = nextu();
                uint32_t version = nextu();
                uint32_t file = nextu(SOURCE_NO_FILE);
                std::string source = (insn->num_operands > 3) ? nexts() : "";
                pgm->sources.push_back({language, version, file, source});
                if(pgm->verbose) {
                    std::cout << "OpSource " << language << " " << version << " " << file << " " << ((source.size() > 0) ? "with source" : "without source") << "\n";
                }
                break;
            }

            case SpvOpMemberName: {
                uint32_t type = nextu();
                uint32_t member = nextu();
                std::string name = nexts();
                pgm->memberNames[type][member] = name;
                if(pgm->verbose) {
                    std::cout << "OpMemberName " << type << " " << member << " " << name << "\n";
                }
                break;
            }

            case SpvOpModuleProcessed: {
                std::string process = nexts();
                pgm->processes.push_back(process);
                if(pgm->verbose) {
                    std::cout << "OpModulesProcessed " << process << "\n";
                }
                break;
            }

            case SpvOpDecorate: {
                uint32_t id = nextu();
                uint32_t decoration = nextu();
                std::vector<uint32_t> operands = nextv();
                pgm->decorations[id] = {decoration, operands};
                if(pgm->verbose) {
                    std::cout << "OpDecorate " << id << " " << decoration;
                    for(auto& i: pgm->decorations[id].operands)
                        std::cout << " " << i;
                    std::cout << "\n";
                }
                break;
            }

            case SpvOpMemberDecorate: {
                uint32_t id = nextu();
                uint32_t member = nextu();
                uint32_t decoration = nextu();
                std::vector<uint32_t> operands = nextv();
                pgm->memberDecorations[id][member] = {decoration, operands};
                if(pgm->verbose) {
                    std::cout << "OpMemberDecorate " << id << " " << member << " " << decoration;
                    for(auto& i: pgm->memberDecorations[id][member].operands)
                        std::cout << " " << i;
                    std::cout << "\n";
                }
                break;
            }

            case SpvOpTypeVoid: {
                // XXX result id
                uint32_t id = nextu();
                pgm->types[id] = TypeVoid {};
                pgm->typeSizes[id] = 0;
                if(pgm->verbose) {
                    std::cout << "TypeVoid " << id << "\n";
                }
                break;
            }

            case SpvOpTypeBool: {
                // XXX result id
                uint32_t id = nextu();
                pgm->types[id] = TypeBool {};
                pgm->typeSizes[id] = sizeof(bool);
                if(pgm->verbose) {
                    std::cout << "TypeBool " << id << "\n";
                }
                break;
            }

            case SpvOpTypeFloat: {
                // XXX result id
                uint32_t id = nextu();
                uint32_t width = nextu();
                assert(width <= 32); // XXX deal with larger later
                pgm->types[id] = TypeFloat {width};
                pgm->typeSizes[id] = ((width + 31) / 32) * 4;
                if(pgm->verbose) {
                    std::cout << "TypeFloat " << id << " " << width << "\n";
                }
                break;
            }

            case SpvOpTypeInt: {
                // XXX result id
                uint32_t id = nextu();
                uint32_t width = nextu();
                uint32_t signedness = nextu();
                assert(width <= 32); // XXX deal with larger later
                pgm->types[id] = TypeInt {width, signedness};
                pgm->typeSizes[id] = ((width + 31) / 32) * 4;
                if(pgm->verbose) {
                    std::cout << "TypeInt " << id << " width " << width << " signedness " << signedness << "\n";
                }
                break;
            }

            case SpvOpTypeFunction: {
                // XXX result id
                uint32_t id = nextu();
                uint32_t returnType = nextu();
                std::vector<uint32_t> params = restv();
                pgm->types[id] = TypeFunction {returnType, params};
                pgm->typeSizes[id] = 4; // XXX ?!?!?
                if(pgm->verbose) {
                    std::cout << "TypeFunction " << id << " returning " << returnType;
                    if(params.size() > 1) {
                        std::cout << " with parameter types"; 
                        for(int i = 0; i < params.size(); i++)
                            std::cout << " " << params[i];
                    }
                    std::cout << "\n";
                }
                break;
            }

            case SpvOpTypeVector: {
                // XXX result id
                uint32_t id = nextu();
                uint32_t type = nextu();
                uint32_t count = nextu();
                pgm->types[id] = TypeVector {type, count};
                pgm->typeSizes[id] = pgm->typeSizes[type] * count;
                if(pgm->verbose) {
                    std::cout << "TypeVector " << id << " of " << type << " count " << count << "\n";
                }
                break;
            }

            case SpvOpTypeMatrix: {
                // XXX result id
                uint32_t id = nextu();
                uint32_t columnType = nextu();
                uint32_t columnCount = nextu();
                pgm->types[id] = TypeMatrix {columnType, columnCount};
                pgm->typeSizes[id] = pgm->typeSizes[columnType] * columnCount;
                if(pgm->verbose) {
                    std::cout << "TypeMatrix " << id << " of " << columnType << " count " << columnCount << "\n";
                }
                break;
            }

            case SpvOpTypePointer: {
                // XXX result id
                uint32_t id = nextu();
                uint32_t storageClass = nextu();
                uint32_t type = nextu();
                pgm->types[id] = TypePointer {type, storageClass};
                pgm->typeSizes[id] = sizeof(uint32_t);
                if(pgm->verbose) {
                    std::cout << "TypePointer " << id << " class " << storageClass << " type " << type << "\n";
                }
                break;
            }

            case SpvOpTypeStruct: {
                // XXX result id
                uint32_t id = nextu();
                std::vector<uint32_t> memberTypes = restv();
                pgm->types[id] = TypeStruct {memberTypes};
                size_t size = 0;
                for(auto& t: memberTypes) {
                    size += pgm->typeSizes[t];
                }
                pgm->typeSizes[id] = size;
                if(pgm->verbose) {
                    std::cout << "TypeStruct " << id;
                    if(memberTypes.size() > 0) {
                        std::cout << " members"; 
                        for(auto& i: memberTypes)
                            std::cout << " " << i;
                    }
                    std::cout << "\n";
                }
                break;
            }

            case SpvOpVariable: {
                // XXX result id
                uint32_t type = nextu();
                uint32_t id = nextu();
                uint32_t storageClass = nextu();
                uint32_t initializer = nextu(NO_INITIALIZER);
                uint32_t pointedType = std::get<TypePointer>(pgm->types[type]).type;
                size_t offset = pgm->allocate(storageClass, pointedType);
                pgm->variables[id] = {pointedType, storageClass, initializer, offset};
                if(pgm->verbose) {
                    std::cout << "Variable " << id << " type " << type << " to type " << pointedType << " storageClass " << storageClass << " offset " << offset;
                    if(initializer != NO_INITIALIZER)
                        std::cout << " initializer " << initializer;
                    std::cout << "\n";
                }
                break;
            }

            case SpvOpConstant: {
                // XXX result id
                uint32_t typeId = nextu();
                uint32_t id = nextu();
                assert(opds[2].num_words == 1); // XXX limit to 32 bits for now
                uint32_t value = nextu();
                Register& r = pgm->allocConstantObject(id, typeId);
                const unsigned char *data = reinterpret_cast<const unsigned char*>(&value);
                std::copy(data, data + pgm->typeSizes[typeId], r.data);
                if(pgm->verbose) {
                    std::cout << "Constant " << id << " type " << typeId << " value " << value << "\n";
                }
                break;
            }

            case SpvOpConstantTrue: {
                // XXX result id
                uint32_t typeId = nextu();
                uint32_t id = nextu();
                Register& r = pgm->allocConstantObject(id, typeId);
                bool value = true;
                const unsigned char *data = reinterpret_cast<const unsigned char*>(&value);
                std::copy(data, data + pgm->typeSizes[typeId], r.data);
                if(pgm->verbose) {
                    std::cout << "Constant " << id << " type " << typeId << " value " << value << "\n";
                }
                break;
            }

            case SpvOpConstantFalse: {
                // XXX result id
                uint32_t typeId = nextu();
                uint32_t id = nextu();
                Register& r = pgm->allocConstantObject(id, typeId);
                bool value = false;
                const unsigned char *data = reinterpret_cast<const unsigned char*>(&value);
                std::copy(data, data + pgm->typeSizes[typeId], r.data);
                if(pgm->verbose) {
                    std::cout << "Constant " << id << " type " << typeId << " value " << value << "\n";
                }
                break;
            }

            case SpvOpConstantComposite: {
                // XXX result id
                uint32_t typeId = nextu();
                uint32_t id = nextu();
                std::vector<uint32_t> operands = restv();
                Register& r = pgm->allocConstantObject(id, typeId);
                uint32_t offset = 0;
                for(uint32_t operand : operands) {
                    // Copy each operand from a constant into our new composite constant.
                    const Register &src = pgm->constants[operand];
                    uint32_t size = pgm->typeSizes[src.type];
                    std::copy(src.data, src.data + size, r.data + offset);
                    offset += size;
                }
                assert(offset = pgm->typeSizes[typeId]);
                break;
            }

            case SpvOpTypeSampledImage: {
                // XXX result id
                uint32_t id = nextu();
                uint32_t imageType = nextu();
                pgm->types[id] = TypeSampledImage { imageType };
                if(pgm->verbose) {
                    std::cout << "TypeSampledImage " << id
                        << " imageType " << imageType
                        << "\n";
                }
                break;
            }

            case SpvOpTypeImage: {
                // XXX result id
                uint32_t id = nextu();
                uint32_t sampledType = nextu();
                uint32_t dim = nextu();
                uint32_t depth = nextu();
                uint32_t arrayed = nextu();
                uint32_t ms = nextu();
                uint32_t sampled = nextu();
                uint32_t imageFormat = nextu();
                uint32_t accessQualifier = nextu(NO_ACCESS_QUALIFIER);
                pgm->types[id] = TypeImage { sampledType, dim, depth, arrayed, ms, sampled, imageFormat, accessQualifier };
                if(pgm->verbose) {
                    std::cout << "TypeImage " << id
                        << " sampledType " << sampledType
                        << " dim " << dim
                        << " depth " << depth
                        << " arrayed " << arrayed
                        << " ms " << ms
                        << " sampled " << sampled
                        << " imageFormat " << imageFormat
                        << " accessQualifier " << accessQualifier
                        << "\n";
                }
                break;
            }

            case SpvOpFunction: {
                uint32_t resultType = nextu();
                uint32_t id = nextu();
                uint32_t functionControl = nextu();
                uint32_t functionType = nextu();
                uint32_t start = pgm->instructions.size();
                pgm->functions[id] = Function {id, resultType, functionControl, functionType, start };
                pgm->currentFunction = &pgm->functions[id];
                if(pgm->verbose) {
                    std::cout << "Function " << id
                        << " resultType " << resultType
                        << " functionControl " << functionControl
                        << " functionType " << functionType
                        << "\n";
                }
                break;
            }

            case SpvOpLabel: {
                uint32_t id = nextu();
                pgm->labels[id] = pgm->instructions.size();
                if(pgm->verbose) {
                    std::cout << "Label " << id
                        << " at " << pgm->labels[id]
                        << "\n";
                }
                break;
            }

            case SpvOpFunctionEnd: {
                pgm->currentFunction = NULL;
                if(pgm->verbose) {
                    std::cout << "FunctionEnd\n";
                }
                break;
            }

            case SpvOpSelectionMerge: {
                // We don't do anything with this information.
                // https://www.khronos.org/registry/spir-v/specs/unified1/SPIRV.html#StructuredControlFlow
                break;
            }

            case SpvOpLoopMerge: {
                // We don't do anything with this information.
                // https://www.khronos.org/registry/spir-v/specs/unified1/SPIRV.html#StructuredControlFlow
                break;
            }

            // Decode the instructions.
#include "opcode_decode.h"
            
            default: {
                if(pgm->throwOnUnimplemented) {
                    throw std::runtime_error("unimplemented opcode " + OpcodeToString[insn->opcode] + " (" + std::to_string(insn->opcode) + ")");
                } else {
                    std::cout << "unimplemented opcode " << OpcodeToString[insn->opcode] << " (" << insn->opcode << ")\n";
                    pgm->hasUnimplemented = true;
                }
                break;
            }
        }

        return SPV_SUCCESS;
    }

    // Post-parsing work.
    void postParse() {
        // Find the main function.
        mainFunction = nullptr;
        for(auto& e: entryPoints) {
            if(e.second.name == "main") {
                mainFunction = &functions[e.first];
            }
        }

        // Figure out our basic blocks. These start on an OpLabel and end on
        // a terminating instruction.
        for (auto [labelId, codeIndex] : labels) {
            bool found = false;
            for (int i = codeIndex; i < instructions.size(); i++) {
                if (instructions[i]->isTermination()) {
                    blocks.push_back(Block{labelId, codeIndex, uint32_t(i + 1)});
                    found = true;
                    break;
                }
            }
            if (!found) {
                std::cout << "Error: Terminating instruction for label "
                    << labelId << " not found.\n";
                exit(EXIT_FAILURE);
            }
        }

        // Create array parallel to "instructions" for the label Id. Note a problem
        // here is that the OpFunctionParameter instruction gets put into the
        // block at the end of the previous function. I don't think this
        // matters in practice because there's never a Phi at the top of a
        // function.
        for (const Block &block : blocks) {
            for (int i = block.begin; i < block.end; i++) {
                instructions[i]->blockId = block.labelId;
            }
        }
    }
};

Interpreter::Interpreter(const Program *pgm)
    : pgm(pgm)
{
    memory = new unsigned char[pgm->memorySize];

    // So we can catch errors.
    std::fill(memory, memory + pgm->memorySize, 0xFF);

    // Allocate registers so they aren't allocated during run()
    for(auto [id, type]: pgm->resultsCreated) {
        allocRegister(id, type);
    }
}

Register& Interpreter::allocRegister(uint32_t id, uint32_t type)
{
    Register r {type, pgm->typeSizes.at(type)};
    registers[id] = r;
    return registers[id];
}

void Interpreter::copy(uint32_t type, size_t src, size_t dst)
{
    std::copy(memory + src, memory + src + pgm->typeSizes.at(type), memory + dst);
}

template <class T>
T& Interpreter::objectInClassAt(SpvStorageClass clss, size_t offset)
{
    return *reinterpret_cast<T*>(memory + pgm->memoryRegions.at(clss).base + offset);
}

template <class T>
T& Interpreter::registerAs(int id)
{
    return *reinterpret_cast<T*>(registers[id].data);
}

void Interpreter::clearPrivateVariables()
{
    // Global variables are cleared for each run.
    const MemoryRegion &mr = pgm->memoryRegions.at(SpvStorageClassPrivate);
    std::fill(memory + mr.base, memory + mr.top, 0x00);
}

void Interpreter::stepLoad(const InsnLoad& insn)
{
    Pointer& ptr = pointers.at(insn.pointerId);
    Register& obj = registers[insn.resultId];
    std::copy(memory + ptr.offset, memory + ptr.offset + pgm->typeSizes.at(insn.type), obj.data);
    if(false) {
        std::cout << "load result is";
        pgm->dumpTypeAt(pgm->types.at(insn.type), obj.data);
        std::cout << "\n";
    }
}

void Interpreter::stepStore(const InsnStore& insn)
{
    Pointer& ptr = pointers.at(insn.pointerId);
    Register& obj = registers[insn.objectId];
    std::copy(obj.data, obj.data + obj.size, memory + ptr.offset);
}

void Interpreter::stepCompositeExtract(const InsnCompositeExtract& insn)
{
    Register& obj = registers[insn.resultId];
    Register& src = registers[insn.compositeId];
    /* use indexes to walk blob */
    uint32_t type = src.type;
    size_t offset = 0;
    for(auto& j: insn.indexesId) {
        for(int i = 0; i < j; i++) {
            offset += pgm->typeSizes.at(pgm->getConstituentType(type, i));
        }
        type = pgm->getConstituentType(type, j);
    }
    std::copy(src.data + offset, src.data + offset + pgm->typeSizes.at(obj.type), obj.data);
    if(false) {
        std::cout << "extracted from ";
        pgm->dumpTypeAt(pgm->types.at(src.type), src.data);
        std::cout << " result is ";
        pgm->dumpTypeAt(pgm->types.at(insn.type), obj.data);
        std::cout << "\n";
    }
}

void Interpreter::stepCompositeConstruct(const InsnCompositeConstruct& insn)
{
    Register& obj = registers[insn.resultId];
    size_t offset = 0;
    for(auto& j: insn.constituentsId) {
        Register& src = registers[j];
        std::copy(src.data, src.data + pgm->typeSizes.at(src.type), obj.data + offset);
        offset += pgm->typeSizes.at(src.type);
    }
    if(false) {
        std::cout << "constructed ";
        pgm->dumpTypeAt(pgm->types.at(obj.type), obj.data);
        std::cout << "\n";
    }
}

void Interpreter::stepIAdd(const InsnIAdd& insn)
{
    std::visit([this, &insn](auto&& type) {

        using T = std::decay_t<decltype(type)>;

        if constexpr (std::is_same_v<T, TypeInt>) {

            uint32_t operand1 = registerAs<uint32_t>(insn.operand1Id);
            uint32_t operand2 = registerAs<uint32_t>(insn.operand2Id);
            uint32_t result = operand1 + operand2;
            registerAs<uint32_t>(insn.resultId) = result;

        } else if constexpr (std::is_same_v<T, TypeVector>) {

            uint32_t* operand1 = &registerAs<uint32_t>(insn.operand1Id);
            uint32_t* operand2 = &registerAs<uint32_t>(insn.operand2Id);
            uint32_t* result = &registerAs<uint32_t>(insn.resultId);
            for(int i = 0; i < type.count; i++) {
                result[i] = operand1[i] + operand2[i];
            }

        } else {

            std::cout << "Unknown type for IAdd\n";

        }
    }, pgm->types.at(insn.type));
}

void Interpreter::stepFAdd(const InsnFAdd& insn)
{
    std::visit([this, &insn](auto&& type) {

        using T = std::decay_t<decltype(type)>;

        if constexpr (std::is_same_v<T, TypeFloat>) {

            float operand1 = registerAs<float>(insn.operand1Id);
            float operand2 = registerAs<float>(insn.operand2Id);
            float result = operand1 + operand2;
            registerAs<float>(insn.resultId) = result;

        } else if constexpr (std::is_same_v<T, TypeVector>) {

            float* operand1 = &registerAs<float>(insn.operand1Id);
            float* operand2 = &registerAs<float>(insn.operand2Id);
            float* result = &registerAs<float>(insn.resultId);
            for(int i = 0; i < type.count; i++) {
                result[i] = operand1[i] + operand2[i];
            }

        } else {

            std::cout << "Unknown type for FAdd\n";

        }
    }, pgm->types.at(insn.type));
}

void Interpreter::stepFSub(const InsnFSub& insn)
{
    std::visit([this, &insn](auto&& type) {

        using T = std::decay_t<decltype(type)>;

        if constexpr (std::is_same_v<T, TypeFloat>) {

            float operand1 = registerAs<float>(insn.operand1Id);
            float operand2 = registerAs<float>(insn.operand2Id);
            float result = operand1 - operand2;
            registerAs<float>(insn.resultId) = result;

        } else if constexpr (std::is_same_v<T, TypeVector>) {

            float* operand1 = &registerAs<float>(insn.operand1Id);
            float* operand2 = &registerAs<float>(insn.operand2Id);
            float* result = &registerAs<float>(insn.resultId);
            for(int i = 0; i < type.count; i++) {
                result[i] = operand1[i] - operand2[i];
            }

        } else {

            std::cout << "Unknown type for FSub\n";

        }
    }, pgm->types.at(insn.type));
}

void Interpreter::stepFMul(const InsnFMul& insn)
{
    std::visit([this, &insn](auto&& type) {

        using T = std::decay_t<decltype(type)>;

        if constexpr (std::is_same_v<T, TypeFloat>) {

            float operand1 = registerAs<float>(insn.operand1Id);
            float operand2 = registerAs<float>(insn.operand2Id);
            float result = operand1 * operand2;
            registerAs<float>(insn.resultId) = result;

        } else if constexpr (std::is_same_v<T, TypeVector>) {

            float* operand1 = &registerAs<float>(insn.operand1Id);
            float* operand2 = &registerAs<float>(insn.operand2Id);
            float* result = &registerAs<float>(insn.resultId);
            for(int i = 0; i < type.count; i++) {
                result[i] = operand1[i] * operand2[i];
            }

        } else {

            std::cout << "Unknown type for FMul\n";

        }
    }, pgm->types.at(insn.type));
}

void Interpreter::stepFDiv(const InsnFDiv& insn)
{
    std::visit([this, &insn](auto&& type) {

        using T = std::decay_t<decltype(type)>;

        if constexpr (std::is_same_v<T, TypeFloat>) {

            float operand1 = registerAs<float>(insn.operand1Id);
            float operand2 = registerAs<float>(insn.operand2Id);
            float result = operand1 / operand2;
            registerAs<float>(insn.resultId) = result;

        } else if constexpr (std::is_same_v<T, TypeVector>) {

            float* operand1 = &registerAs<float>(insn.operand1Id);
            float* operand2 = &registerAs<float>(insn.operand2Id);
            float* result = &registerAs<float>(insn.resultId);
            for(int i = 0; i < type.count; i++) {
                result[i] = operand1[i] / operand2[i];
            }

        } else {

            std::cout << "Unknown type for FDiv\n";

        }
    }, pgm->types.at(insn.type));
}

void Interpreter::stepFMod(const InsnFMod& insn)
{
    std::visit([this, &insn](auto&& type) {

        using T = std::decay_t<decltype(type)>;

        if constexpr (std::is_same_v<T, TypeFloat>) {

            float operand1 = registerAs<float>(insn.operand1Id);
            float operand2 = registerAs<float>(insn.operand2Id);
            float result = operand1 - floor(operand1/operand2)*operand2;
            registerAs<float>(insn.resultId) = result;

        } else if constexpr (std::is_same_v<T, TypeVector>) {

            float* operand1 = &registerAs<float>(insn.operand1Id);
            float* operand2 = &registerAs<float>(insn.operand2Id);
            float* result = &registerAs<float>(insn.resultId);
            for(int i = 0; i < type.count; i++) {
                result[i] = operand1[i] - floor(operand1[i]/operand2[i])*operand2[i];
            }

        } else {

            std::cout << "Unknown type for FMod\n";

        }
    }, pgm->types.at(insn.type));
}

void Interpreter::stepFOrdLessThan(const InsnFOrdLessThan& insn)
{
    std::visit([this, &insn](auto&& type) {

        using T = std::decay_t<decltype(type)>;

        if constexpr (std::is_same_v<T, TypeFloat>) {

            float operand1 = registerAs<float>(insn.operand1Id);
            float operand2 = registerAs<float>(insn.operand2Id);
            bool result = operand1 < operand2;
            registerAs<bool>(insn.resultId) = result;

        } else if constexpr (std::is_same_v<T, TypeVector>) {

            float* operand1 = &registerAs<float>(insn.operand1Id);
            float* operand2 = &registerAs<float>(insn.operand2Id);
            bool* result = &registerAs<bool>(insn.resultId);
            for(int i = 0; i < type.count; i++) {
                result[i] = operand1[i] < operand2[i];
            }

        } else {

            std::cout << "Unknown type for FOrdLessThan\n";

        }
    }, pgm->types.at(registers[insn.operand1Id].type));
}

void Interpreter::stepFOrdGreaterThan(const InsnFOrdGreaterThan& insn)
{
    std::visit([this, &insn](auto&& type) {

        using T = std::decay_t<decltype(type)>;

        if constexpr (std::is_same_v<T, TypeFloat>) {

            float operand1 = registerAs<float>(insn.operand1Id);
            float operand2 = registerAs<float>(insn.operand2Id);
            bool result = operand1 > operand2;
            registerAs<bool>(insn.resultId) = result;

        } else if constexpr (std::is_same_v<T, TypeVector>) {

            float* operand1 = &registerAs<float>(insn.operand1Id);
            float* operand2 = &registerAs<float>(insn.operand2Id);
            bool* result = &registerAs<bool>(insn.resultId);
            for(int i = 0; i < type.count; i++) {
                result[i] = operand1[i] > operand2[i];
            }

        } else {

            std::cout << "Unknown type for FOrdGreaterThan\n";

        }
    }, pgm->types.at(registers[insn.operand1Id].type));
}

void Interpreter::stepFOrdLessThanEqual(const InsnFOrdLessThanEqual& insn)
{
    std::visit([this, &insn](auto&& type) {

        using T = std::decay_t<decltype(type)>;

        if constexpr (std::is_same_v<T, TypeFloat>) {

            float operand1 = registerAs<float>(insn.operand1Id);
            float operand2 = registerAs<float>(insn.operand2Id);
            bool result = operand1 <= operand2;
            registerAs<bool>(insn.resultId) = result;

        } else if constexpr (std::is_same_v<T, TypeVector>) {

            float* operand1 = &registerAs<float>(insn.operand1Id);
            float* operand2 = &registerAs<float>(insn.operand2Id);
            bool* result = &registerAs<bool>(insn.resultId);
            for(int i = 0; i < type.count; i++) {
                result[i] = operand1[i] <= operand2[i];
            }

        } else {

            std::cout << "Unknown type for FOrdLessThanEqual\n";

        }
    }, pgm->types.at(registers[insn.operand1Id].type));
}

void Interpreter::stepFOrdEqual(const InsnFOrdEqual& insn)
{
    std::visit([this, &insn](auto&& type) {

        using T = std::decay_t<decltype(type)>;

        if constexpr (std::is_same_v<T, TypeFloat>) {

            float operand1 = registerAs<float>(insn.operand1Id);
            float operand2 = registerAs<float>(insn.operand2Id);
            // XXX I don't know the difference between ordered and equal
            // vs. unordered and equal, so I don't know which this is.
            bool result = operand1 == operand2;
            registerAs<bool>(insn.resultId) = result;

        } else if constexpr (std::is_same_v<T, TypeVector>) {

            float* operand1 = &registerAs<float>(insn.operand1Id);
            float* operand2 = &registerAs<float>(insn.operand2Id);
            bool* result = &registerAs<bool>(insn.resultId);
            for(int i = 0; i < type.count; i++) {
                result[i] = operand1[i] == operand2[i];
            }

        } else {

            std::cout << "Unknown type for FOrdEqual\n";

        }
    }, pgm->types.at(registers[insn.operand1Id].type));
}

void Interpreter::stepFNegate(const InsnFNegate& insn)
{
    std::visit([this, &insn](auto&& type) {

        using T = std::decay_t<decltype(type)>;

        if constexpr (std::is_same_v<T, TypeFloat>) {

            registerAs<float>(insn.resultId) = -registerAs<float>(insn.operandId);

        } else if constexpr (std::is_same_v<T, TypeVector>) {

            float* operand = &registerAs<float>(insn.operandId);
            float* result = &registerAs<float>(insn.resultId);
            for(int i = 0; i < type.count; i++) {
                result[i] = -operand[i];
            }

        } else {

            // Doesn't seem necessary to do matrices, the assembly
            // extracts the vectors and negates them and contructs
            // a new matrix.

            std::cout << "Unknown type for FNegate\n";

        }
    }, pgm->types.at(insn.type));
}

// Computes the dot product of two vectors.
float dotProduct(float *a, float *b, int count)
{
    float dot = 0.0;

    for (int i = 0; i < count; i++) {
        dot += a[i]*b[i];
    }

    return dot;
}

void Interpreter::stepDot(const InsnDot& insn)
{
    std::visit([this, &insn](auto&& type) {

        using T = std::decay_t<decltype(type)>;

        const Register &r1 = registers[insn.vector1Id];
        const TypeVector &t1 = std::get<TypeVector>(pgm->types.at(r1.type));

        if constexpr (std::is_same_v<T, TypeFloat>) {

            float* vector1 = &registerAs<float>(insn.vector1Id);
            float* vector2 = &registerAs<float>(insn.vector2Id);
            registerAs<float>(insn.resultId) = dotProduct(vector1, vector2, t1.count);

        } else {

            std::cout << "Unknown type for Dot\n";

        }
    }, pgm->types.at(insn.type));
}

void Interpreter::stepFOrdGreaterThanEqual(const InsnFOrdGreaterThanEqual& insn)
{
    std::visit([this, &insn](auto&& type) {

        using T = std::decay_t<decltype(type)>;

        if constexpr (std::is_same_v<T, TypeFloat>) {

            float operand1 = registerAs<float>(insn.operand1Id);
            float operand2 = registerAs<float>(insn.operand2Id);
            bool result = operand1 >= operand2;
            registerAs<bool>(insn.resultId) = result;

        } else if constexpr (std::is_same_v<T, TypeVector>) {

            float* operand1 = &registerAs<float>(insn.operand1Id);
            float* operand2 = &registerAs<float>(insn.operand2Id);
            bool* result = &registerAs<bool>(insn.resultId);
            for(int i = 0; i < type.count; i++) {
                result[i] = operand1[i] >= operand2[i];
            }

        } else {

            std::cout << "Unknown type for FOrdGreaterThanEqual\n";

        }
    }, pgm->types.at(registers[insn.operand1Id].type));
}

void Interpreter::stepSLessThan(const InsnSLessThan& insn)
{
    std::visit([this, &insn](auto&& type) {

        using T = std::decay_t<decltype(type)>;

        if constexpr (std::is_same_v<T, TypeInt>) {

            int32_t operand1 = registerAs<int32_t>(insn.operand1Id);
            int32_t operand2 = registerAs<int32_t>(insn.operand2Id);
            bool result = operand1 < operand2;
            registerAs<bool>(insn.resultId) = result;

        } else if constexpr (std::is_same_v<T, TypeVector>) {

            int32_t* operand1 = &registerAs<int32_t>(insn.operand1Id);
            int32_t* operand2 = &registerAs<int32_t>(insn.operand2Id);
            bool* result = &registerAs<bool>(insn.resultId);
            for(int i = 0; i < type.count; i++) {
                result[i] = operand1[i] < operand2[i];
            }

        } else {

            std::cout << "Unknown type for SLessThan\n";

        }
    }, pgm->types.at(registers[insn.operand1Id].type));
}

void Interpreter::stepSDiv(const InsnSDiv& insn)
{
    std::visit([this, &insn](auto&& type) {

        using T = std::decay_t<decltype(type)>;

        if constexpr (std::is_same_v<T, TypeInt>) {

            int32_t operand1 = registerAs<int32_t>(insn.operand1Id);
            int32_t operand2 = registerAs<int32_t>(insn.operand2Id);
            int32_t result = operand1 / operand2;
            registerAs<int32_t>(insn.resultId) = result;

        } else if constexpr (std::is_same_v<T, TypeVector>) {

            int32_t* operand1 = &registerAs<int32_t>(insn.operand1Id);
            int32_t* operand2 = &registerAs<int32_t>(insn.operand2Id);
            int32_t* result = &registerAs<int32_t>(insn.resultId);
            for(int i = 0; i < type.count; i++) {
                result[i] = operand1[i] / operand2[i];
            }

        } else {

            std::cout << "Unknown type for SDiv\n";

        }
    }, pgm->types.at(registers[insn.operand1Id].type));
}

void Interpreter::stepIEqual(const InsnIEqual& insn)
{
    std::visit([this, &insn](auto&& type) {

        using T = std::decay_t<decltype(type)>;

        if constexpr (std::is_same_v<T, TypeInt>) {

            uint32_t operand1 = registerAs<uint32_t>(insn.operand1Id);
            uint32_t operand2 = registerAs<uint32_t>(insn.operand2Id);
            bool result = operand1 == operand2;
            registerAs<bool>(insn.resultId) = result;

        } else if constexpr (std::is_same_v<T, TypeVector>) {

            uint32_t* operand1 = &registerAs<uint32_t>(insn.operand1Id);
            uint32_t* operand2 = &registerAs<uint32_t>(insn.operand2Id);
            bool* result = &registerAs<bool>(insn.resultId);
            for(int i = 0; i < type.count; i++) {
                result[i] = operand1[i] == operand2[i];
            }

        } else {

            std::cout << "Unknown type for IEqual\n";

        }
    }, pgm->types.at(registers[insn.operand1Id].type));
}

void Interpreter::stepLogicalNot(const InsnLogicalNot& insn)
{
    std::visit([this, &insn](auto&& type) {

        using T = std::decay_t<decltype(type)>;

        if constexpr (std::is_same_v<T, TypeBool>) {

            registerAs<bool>(insn.resultId) = !registerAs<bool>(insn.operandId);

        } else if constexpr (std::is_same_v<T, TypeVector>) {

            bool* operand = &registerAs<bool>(insn.operandId);
            bool* result = &registerAs<bool>(insn.resultId);
            for(int i = 0; i < type.count; i++) {
                result[i] = !operand[i];
            }

        } else {

            std::cout << "Unknown type for LogicalNot\n";

        }
    }, pgm->types.at(registers[insn.operandId].type));
}

void Interpreter::stepLogicalOr(const InsnLogicalOr& insn)
{
    std::visit([this, &insn](auto&& type) {

        using T = std::decay_t<decltype(type)>;

        if constexpr (std::is_same_v<T, TypeBool>) {

            bool operand1 = registerAs<bool>(insn.operand1Id);
            bool operand2 = registerAs<bool>(insn.operand2Id);
            registerAs<bool>(insn.resultId) = operand1 || operand2;

        } else if constexpr (std::is_same_v<T, TypeVector>) {

            bool* operand1 = &registerAs<bool>(insn.operand1Id);
            bool* operand2 = &registerAs<bool>(insn.operand2Id);
            bool* result = &registerAs<bool>(insn.resultId);
            for(int i = 0; i < type.count; i++) {
                result[i] = operand1[i] || operand2[i];
            }

        } else {

            std::cout << "Unknown type for LogicalOr\n";

        }
    }, pgm->types.at(registers[insn.operand1Id].type));
}

void Interpreter::stepSelect(const InsnSelect& insn)
{
    std::visit([this, &insn](auto&& type) {

        using T = std::decay_t<decltype(type)>;

        if constexpr (std::is_same_v<T, TypeFloat>) {

            bool condition = registerAs<bool>(insn.conditionId);
            float object1 = registerAs<float>(insn.object1Id);
            float object2 = registerAs<float>(insn.object2Id);
            float result = condition ? object1 : object2;
            registerAs<float>(insn.resultId) = result;

        } else if constexpr (std::is_same_v<T, TypeVector>) {

            bool* condition = &registerAs<bool>(insn.conditionId);
            // XXX shouldn't assume floats here. Any data is valid.
            float* object1 = &registerAs<float>(insn.object1Id);
            float* object2 = &registerAs<float>(insn.object2Id);
            float* result = &registerAs<float>(insn.resultId);
            for(int i = 0; i < type.count; i++) {
                result[i] = condition[i] ? object1[i] : object2[i];
            }

        } else {

            std::cout << "Unknown type for stepSelect\n";

        }
    }, pgm->types.at(insn.type));
}

void Interpreter::stepVectorTimesScalar(const InsnVectorTimesScalar& insn)
{
    float* vector = &registerAs<float>(insn.vectorId);
    float scalar = registerAs<float>(insn.scalarId);
    float* result = &registerAs<float>(insn.resultId);

    const TypeVector &type = std::get<TypeVector>(pgm->types.at(insn.type));

    for(int i = 0; i < type.count; i++) {
        result[i] = vector[i] * scalar;
    }
}

void Interpreter::stepMatrixTimesVector(const InsnMatrixTimesVector& insn)
{
    float* matrix = &registerAs<float>(insn.matrixId);
    float* vector = &registerAs<float>(insn.vectorId);
    float* result = &registerAs<float>(insn.resultId);

    const Register &vectorReg = registers[insn.vectorId];

    const TypeVector &resultType = std::get<TypeVector>(pgm->types.at(insn.type));
    const TypeVector &vectorType = std::get<TypeVector>(pgm->types.at(vectorReg.type));

    int rn = resultType.count;
    int vn = vectorType.count;

    for(int i = 0; i < rn; i++) {
        float dot = 0.0;

        for(int j = 0; j < vn; j++) {
            dot += matrix[i + j*rn]*vector[j];
        }

        result[i] = dot;
    }
}

void Interpreter::stepVectorTimesMatrix(const InsnVectorTimesMatrix& insn)
{
    float* vector = &registerAs<float>(insn.vectorId);
    float* matrix = &registerAs<float>(insn.matrixId);
    float* result = &registerAs<float>(insn.resultId);

    const Register &vectorReg = registers[insn.vectorId];

    const TypeVector &resultType = std::get<TypeVector>(pgm->types.at(insn.type));
    const TypeVector &vectorType = std::get<TypeVector>(pgm->types.at(vectorReg.type));

    int rn = resultType.count;
    int vn = vectorType.count;

    for(int i = 0; i < rn; i++) {
        result[i] = dotProduct(vector, matrix + vn*i, vn);
    }
}

void Interpreter::stepVectorShuffle(const InsnVectorShuffle& insn)
{
    Register& obj = registers[insn.resultId];
    const Register &r1 = registers[insn.vector1Id];
    const Register &r2 = registers[insn.vector2Id];
    const TypeVector &t1 = std::get<TypeVector>(pgm->types.at(r1.type));
    uint32_t n1 = t1.count;
    uint32_t elementSize = pgm->typeSizes.at(t1.type);

    for(int i = 0; i < insn.componentsId.size(); i++) {
        uint32_t component = insn.componentsId[i];
        unsigned char *src = component < n1
            ? r1.data + component*elementSize
            : r2.data + (component - n1)*elementSize;
        std::copy(src, src + elementSize, obj.data + i*elementSize);
    }
}

void Interpreter::stepConvertSToF(const InsnConvertSToF& insn)
{
    std::visit([this, &insn](auto&& type) {

        using T = std::decay_t<decltype(type)>;

        if constexpr (std::is_same_v<T, TypeFloat>) {

            int32_t src = registerAs<int32_t>(insn.signedValueId);
            registerAs<float>(insn.resultId) = src;

        } else if constexpr (std::is_same_v<T, TypeVector>) {

            int32_t* src = &registerAs<int32_t>(insn.signedValueId);
            float* dst = &registerAs<float>(insn.resultId);
            for(int i = 0; i < type.count; i++) {
                dst[i] = src[i];
            }

        } else {

            std::cout << "Unknown type for ConvertSToF\n";

        }
    }, pgm->types.at(insn.type));
}

void Interpreter::stepConvertFToS(const InsnConvertFToS& insn)
{
    std::visit([this, &insn](auto&& type) {

        using T = std::decay_t<decltype(type)>;

        if constexpr (std::is_same_v<T, TypeInt>) {

            float src = registerAs<float>(insn.floatValueId);
            registerAs<uint32_t>(insn.resultId) = src;

        } else if constexpr (std::is_same_v<T, TypeVector>) {

            float* src = &registerAs<float>(insn.floatValueId);
            uint32_t* dst = &registerAs<uint32_t>(insn.resultId);
            for(int i = 0; i < type.count; i++) {
                dst[i] = src[i];
            }

        } else {

            std::cout << "Unknown type for ConvertFToS\n";

        }
    }, pgm->types.at(insn.type));
}

void Interpreter::stepAccessChain(const InsnAccessChain& insn)
{
    Pointer& basePointer = pointers.at(insn.baseId);
    uint32_t type = basePointer.type;
    size_t offset = basePointer.offset;
    for(auto& id: insn.indexesId) {
        int32_t j = registerAs<int32_t>(id);
        for(int i = 0; i < j; i++) {
            offset += pgm->typeSizes.at(pgm->getConstituentType(type, i));
        }
        type = pgm->getConstituentType(type, j);
    }
    if(false) {
        std::cout << "accesschain of " << basePointer.offset << " yielded " << offset << "\n";
    }
    uint32_t pointedType = std::get<TypePointer>(pgm->types.at(insn.type)).type;
    pointers[insn.resultId] = Pointer { pointedType, basePointer.storageClass, offset };
}

void Interpreter::stepFunctionParameter(const InsnFunctionParameter& insn)
{
    uint32_t sourceId = callstack.back(); callstack.pop_back();
    // XXX is this ever a register?
    pointers[insn.resultId] = pointers[sourceId];
    if(false) std::cout << "function parameter " << insn.resultId << " receives " << sourceId << "\n";
}

void Interpreter::stepReturn(const InsnReturn& insn)
{
    callstack.pop_back(); // return parameter not used.
    pc = callstack.back(); callstack.pop_back();
}

void Interpreter::stepReturnValue(const InsnReturnValue& insn)
{
    // Return value.
    uint32_t returnId = callstack.back(); callstack.pop_back();
    registers[returnId] = registers[insn.valueId];

    pc = callstack.back(); callstack.pop_back();
}

void Interpreter::stepFunctionCall(const InsnFunctionCall& insn)
{
    const Function& function = pgm->functions.at(insn.functionId);

    callstack.push_back(pc);
    callstack.push_back(insn.resultId);
    for(int i = insn.operandId.size() - 1; i >= 0; i--) {
        callstack.push_back(insn.operandId[i]);
    }
    pc = function.start;
}

void Interpreter::stepGLSLstd450Distance(const InsnGLSLstd450Distance& insn)
{
    std::visit([this, &insn](auto&& type) {

        using T = std::decay_t<decltype(type)>;

        if constexpr (std::is_same_v<T, TypeFloat>) {

            float p0 = registerAs<float>(insn.p0Id);
            float p1 = registerAs<float>(insn.p1Id);
            float radicand = (p1 - p0) * (p1 - p0);
            registerAs<float>(insn.resultId) = sqrtf(radicand);

        } else if constexpr (std::is_same_v<T, TypeVector>) {

            float* p0 = &registerAs<float>(insn.p0Id);
            float* p1 = &registerAs<float>(insn.p1Id);
            float radicand = 0;
            for(int i = 0; i < type.count; i++) {
                radicand += (p1[i] - p0[i]) * (p1[i] - p0[i]);
            }
            registerAs<float>(insn.resultId) = sqrtf(radicand);

        } else {

            std::cout << "Unknown type for Distance\n";

        }
    }, pgm->types.at(registers[insn.p0Id].type));
}

void Interpreter::stepGLSLstd450Length(const InsnGLSLstd450Length& insn)
{
    std::visit([this, &insn](auto&& type) {

        using T = std::decay_t<decltype(type)>;

        if constexpr (std::is_same_v<T, TypeFloat>) {

            float x = registerAs<float>(insn.xId);
            registerAs<float>(insn.resultId) = fabsf(x);

        } else if constexpr (std::is_same_v<T, TypeVector>) {

            float* x = &registerAs<float>(insn.xId);
            float length = 0;
            for(int i = 0; i < type.count; i++) {
                length += x[i]*x[i];
            }
            registerAs<float>(insn.resultId) = sqrtf(length);

        } else {

            std::cout << "Unknown type for Length\n";

        }
    }, pgm->types.at(registers[insn.xId].type));
}

void Interpreter::stepGLSLstd450FMax(const InsnGLSLstd450FMax& insn)
{
    std::visit([this, &insn](auto&& type) {

        using T = std::decay_t<decltype(type)>;

        if constexpr (std::is_same_v<T, TypeFloat>) {

            float x = registerAs<float>(insn.xId);
            float y = registerAs<float>(insn.yId);
            registerAs<float>(insn.resultId) = fmaxf(x, y);

        } else if constexpr (std::is_same_v<T, TypeVector>) {

            float* x = &registerAs<float>(insn.xId);
            float* y = &registerAs<float>(insn.yId);
            float* result = &registerAs<float>(insn.resultId);
            for(int i = 0; i < type.count; i++) {
                result[i] = fmaxf(x[i], y[i]);
            }

        } else {

            std::cout << "Unknown type for FMax\n";

        }
    }, pgm->types.at(registers[insn.xId].type));
}

void Interpreter::stepGLSLstd450FMin(const InsnGLSLstd450FMin& insn)
{
    std::visit([this, &insn](auto&& type) {

        using T = std::decay_t<decltype(type)>;

        if constexpr (std::is_same_v<T, TypeFloat>) {

            float x = registerAs<float>(insn.xId);
            float y = registerAs<float>(insn.yId);
            registerAs<float>(insn.resultId) = fminf(x, y);

        } else if constexpr (std::is_same_v<T, TypeVector>) {

            float* x = &registerAs<float>(insn.xId);
            float* y = &registerAs<float>(insn.yId);
            float* result = &registerAs<float>(insn.resultId);
            for(int i = 0; i < type.count; i++) {
                result[i] = fminf(x[i], y[i]);
            }

        } else {

            std::cout << "Unknown type for FMin\n";

        }
    }, pgm->types.at(registers[insn.xId].type));
}

void Interpreter::stepGLSLstd450Pow(const InsnGLSLstd450Pow& insn)
{
    std::visit([this, &insn](auto&& type) {

        using T = std::decay_t<decltype(type)>;

        if constexpr (std::is_same_v<T, TypeFloat>) {

            float x = registerAs<float>(insn.xId);
            float y = registerAs<float>(insn.yId);
            registerAs<float>(insn.resultId) = powf(x, y);

        } else if constexpr (std::is_same_v<T, TypeVector>) {

            float* x = &registerAs<float>(insn.xId);
            float* y = &registerAs<float>(insn.yId);
            float* result = &registerAs<float>(insn.resultId);
            for(int i = 0; i < type.count; i++) {
                result[i] = powf(x[i], y[i]);
            }

        } else {

            std::cout << "Unknown type for Pow\n";

        }
    }, pgm->types.at(registers[insn.xId].type));
}

void Interpreter::stepGLSLstd450Normalize(const InsnGLSLstd450Normalize& insn)
{
    std::visit([this, &insn](auto&& type) {

        using T = std::decay_t<decltype(type)>;

        if constexpr (std::is_same_v<T, TypeFloat>) {

            float x = registerAs<float>(insn.xId);
            registerAs<float>(insn.resultId) = x < 0 ? -1 : 1;

        } else if constexpr (std::is_same_v<T, TypeVector>) {

            float* x = &registerAs<float>(insn.xId);
            float length = 0;
            for(int i = 0; i < type.count; i++) {
                length += x[i]*x[i];
            }
            length = sqrtf(length);

            float* result = &registerAs<float>(insn.resultId);
            for(int i = 0; i < type.count; i++) {
                result[i] = length == 0 ? 0 : x[i]/length;
            }

        } else {

            std::cout << "Unknown type for Normalize\n";

        }
    }, pgm->types.at(registers[insn.xId].type));
}

void Interpreter::stepGLSLstd450Sin(const InsnGLSLstd450Sin& insn)
{
    std::visit([this, &insn](auto&& type) {

        using T = std::decay_t<decltype(type)>;

        if constexpr (std::is_same_v<T, TypeFloat>) {

            float x = registerAs<float>(insn.xId);
            registerAs<float>(insn.resultId) = sin(x);

        } else if constexpr (std::is_same_v<T, TypeVector>) {

            float* x = &registerAs<float>(insn.xId);
            float* result = &registerAs<float>(insn.resultId);
            for(int i = 0; i < type.count; i++) {
                result[i] = sin(x[i]);
            }

        } else {

            std::cout << "Unknown type for Sin\n";

        }
    }, pgm->types.at(registers[insn.xId].type));
}

void Interpreter::stepGLSLstd450Cos(const InsnGLSLstd450Cos& insn)
{
    std::visit([this, &insn](auto&& type) {

        using T = std::decay_t<decltype(type)>;

        if constexpr (std::is_same_v<T, TypeFloat>) {

            float x = registerAs<float>(insn.xId);
            registerAs<float>(insn.resultId) = cos(x);

        } else if constexpr (std::is_same_v<T, TypeVector>) {

            float* x = &registerAs<float>(insn.xId);
            float* result = &registerAs<float>(insn.resultId);
            for(int i = 0; i < type.count; i++) {
                result[i] = cos(x[i]);
            }

        } else {

            std::cout << "Unknown type for Cos\n";

        }
    }, pgm->types.at(registers[insn.xId].type));
}

void Interpreter::stepGLSLstd450Atan(const InsnGLSLstd450Atan& insn)
{
    std::visit([this, &insn](auto&& type) {

        using T = std::decay_t<decltype(type)>;

        if constexpr (std::is_same_v<T, TypeFloat>) {

            float y_over_x = registerAs<float>(insn.y_over_xId);
            registerAs<float>(insn.resultId) = atanf(y_over_x);

        } else if constexpr (std::is_same_v<T, TypeVector>) {

            float* y_over_x = &registerAs<float>(insn.y_over_xId);
            float* result = &registerAs<float>(insn.resultId);
            for(int i = 0; i < type.count; i++) {
                result[i] = atanf(y_over_x[i]);
            }

        } else {

            std::cout << "Unknown type for Atan\n";

        }
    }, pgm->types.at(registers[insn.y_over_xId].type));
}

void Interpreter::stepGLSLstd450Atan2(const InsnGLSLstd450Atan2& insn)
{
    std::visit([this, &insn](auto&& type) {

        using T = std::decay_t<decltype(type)>;

        if constexpr (std::is_same_v<T, TypeFloat>) {

            float y = registerAs<float>(insn.yId);
            float x = registerAs<float>(insn.xId);
            registerAs<float>(insn.resultId) = atan2f(y, x);

        } else if constexpr (std::is_same_v<T, TypeVector>) {

            float* y = &registerAs<float>(insn.yId);
            float* x = &registerAs<float>(insn.xId);
            float* result = &registerAs<float>(insn.resultId);
            for(int i = 0; i < type.count; i++) {
                result[i] = atan2f(y[i], x[i]);
            }

        } else {

            std::cout << "Unknown type for Atan2\n";

        }
    }, pgm->types.at(registers[insn.xId].type));
}

void Interpreter::stepGLSLstd450FAbs(const InsnGLSLstd450FAbs& insn)
{
    std::visit([this, &insn](auto&& type) {

        using T = std::decay_t<decltype(type)>;

        if constexpr (std::is_same_v<T, TypeFloat>) {

            float x = registerAs<float>(insn.xId);
            registerAs<float>(insn.resultId) = fabsf(x);

        } else if constexpr (std::is_same_v<T, TypeVector>) {

            float* x = &registerAs<float>(insn.xId);
            float* result = &registerAs<float>(insn.resultId);
            for(int i = 0; i < type.count; i++) {
                result[i] = fabsf(x[i]);
            }

        } else {

            std::cout << "Unknown type for FAbs\n";

        }
    }, pgm->types.at(registers[insn.xId].type));
}

void Interpreter::stepGLSLstd450Exp(const InsnGLSLstd450Exp& insn)
{
    std::visit([this, &insn](auto&& type) {

        using T = std::decay_t<decltype(type)>;

        if constexpr (std::is_same_v<T, TypeFloat>) {

            float x = registerAs<float>(insn.xId);
            registerAs<float>(insn.resultId) = expf(x);

        } else if constexpr (std::is_same_v<T, TypeVector>) {

            float* x = &registerAs<float>(insn.xId);
            float* result = &registerAs<float>(insn.resultId);
            for(int i = 0; i < type.count; i++) {
                result[i] = expf(x[i]);
            }

        } else {

            std::cout << "Unknown type for Exp\n";

        }
    }, pgm->types.at(registers[insn.xId].type));
}

void Interpreter::stepGLSLstd450Exp2(const InsnGLSLstd450Exp2& insn)
{
    std::visit([this, &insn](auto&& type) {

        using T = std::decay_t<decltype(type)>;

        if constexpr (std::is_same_v<T, TypeFloat>) {

            float x = registerAs<float>(insn.xId);
            registerAs<float>(insn.resultId) = exp2f(x);

        } else if constexpr (std::is_same_v<T, TypeVector>) {

            float* x = &registerAs<float>(insn.xId);
            float* result = &registerAs<float>(insn.resultId);
            for(int i = 0; i < type.count; i++) {
                result[i] = exp2f(x[i]);
            }

        } else {

            std::cout << "Unknown type for Exp2\n";

        }
    }, pgm->types.at(registers[insn.xId].type));
}

void Interpreter::stepGLSLstd450Floor(const InsnGLSLstd450Floor& insn)
{
    std::visit([this, &insn](auto&& type) {

        using T = std::decay_t<decltype(type)>;

        if constexpr (std::is_same_v<T, TypeFloat>) {

            float x = registerAs<float>(insn.xId);
            registerAs<float>(insn.resultId) = floor(x);

        } else if constexpr (std::is_same_v<T, TypeVector>) {

            float* x = &registerAs<float>(insn.xId);
            float* result = &registerAs<float>(insn.resultId);
            for(int i = 0; i < type.count; i++) {
                result[i] = floor(x[i]);
            }

        } else {

            std::cout << "Unknown type for Floor\n";

        }
    }, pgm->types.at(registers[insn.xId].type));
}

void Interpreter::stepGLSLstd450Fract(const InsnGLSLstd450Fract& insn)
{
    std::visit([this, &insn](auto&& type) {

        using T = std::decay_t<decltype(type)>;

        if constexpr (std::is_same_v<T, TypeFloat>) {

            float x = registerAs<float>(insn.xId);
            registerAs<float>(insn.resultId) = x - floor(x);

        } else if constexpr (std::is_same_v<T, TypeVector>) {

            float* x = &registerAs<float>(insn.xId);
            float* result = &registerAs<float>(insn.resultId);
            for(int i = 0; i < type.count; i++) {
                result[i] = x[i] - floor(x[i]);
            }

        } else {

            std::cout << "Unknown type for Fract\n";

        }
    }, pgm->types.at(registers[insn.xId].type));
}

// Returns the value x clamped to the range minVal to maxVal per the GLSL docs.
static float fclamp(float x, float minVal, float maxVal)
{
    return fminf(fmaxf(x, minVal), maxVal);
}

// Compute the smoothstep function per the GLSL docs. They say that the
// results are undefined if edge0 >= edge1, but we allow edge0 > edge1.
static float smoothstep(float edge0, float edge1, float x)
{
    if (edge0 == edge1) {
        return 0;
    }

    float t = fclamp((x - edge0)/(edge1 - edge0), 0.0, 1.0);

    return t*t*(3 - 2*t);
}

// Mixes between x and y according to a.
static float fmix(float x, float y, float a)
{
    return x*(1.0 - a) + y*a;
}

void Interpreter::stepGLSLstd450FClamp(const InsnGLSLstd450FClamp& insn)
{
    std::visit([this, &insn](auto&& type) {

        using T = std::decay_t<decltype(type)>;

        if constexpr (std::is_same_v<T, TypeFloat>) {

            float x = registerAs<float>(insn.xId);
            float minVal = registerAs<float>(insn.minValId);
            float maxVal = registerAs<float>(insn.maxValId);
            registerAs<float>(insn.resultId) = fclamp(x, minVal, maxVal);

        } else if constexpr (std::is_same_v<T, TypeVector>) {

            float* x = &registerAs<float>(insn.xId);
            float* minVal = &registerAs<float>(insn.minValId);
            float* maxVal = &registerAs<float>(insn.maxValId);
            float* result = &registerAs<float>(insn.resultId);
            for(int i = 0; i < type.count; i++) {
                result[i] = fclamp(x[i], minVal[i], maxVal[i]);
            }

        } else {

            std::cout << "Unknown type for FClamp\n";

        }
    }, pgm->types.at(registers[insn.xId].type));
}

void Interpreter::stepGLSLstd450FMix(const InsnGLSLstd450FMix& insn)
{
    std::visit([this, &insn](auto&& type) {

        using T = std::decay_t<decltype(type)>;

        if constexpr (std::is_same_v<T, TypeFloat>) {

            float x = registerAs<float>(insn.xId);
            float y = registerAs<float>(insn.yId);
            float a = registerAs<float>(insn.aId);
            registerAs<float>(insn.resultId) = fmix(x, y, a);

        } else if constexpr (std::is_same_v<T, TypeVector>) {

            float* x = &registerAs<float>(insn.xId);
            float* y = &registerAs<float>(insn.yId);
            float* a = &registerAs<float>(insn.aId);
            float* result = &registerAs<float>(insn.resultId);
            for(int i = 0; i < type.count; i++) {
                result[i] = fmix(x[i], y[i], a[i]);
            }

        } else {

            std::cout << "Unknown type for FMix\n";

        }
    }, pgm->types.at(registers[insn.xId].type));
}

void Interpreter::stepGLSLstd450SmoothStep(const InsnGLSLstd450SmoothStep& insn)
{
    std::visit([this, &insn](auto&& type) {

        using T = std::decay_t<decltype(type)>;

        if constexpr (std::is_same_v<T, TypeFloat>) {

            float edge0 = registerAs<float>(insn.edge0Id);
            float edge1 = registerAs<float>(insn.edge1Id);
            float x = registerAs<float>(insn.xId);
            registerAs<float>(insn.resultId) = smoothstep(edge0, edge1, x);

        } else if constexpr (std::is_same_v<T, TypeVector>) {

            float* edge0 = &registerAs<float>(insn.edge0Id);
            float* edge1 = &registerAs<float>(insn.edge1Id);
            float* x = &registerAs<float>(insn.xId);
            float* result = &registerAs<float>(insn.resultId);
            for(int i = 0; i < type.count; i++) {
                result[i] = smoothstep(edge0[i], edge1[i], x[i]);
            }

        } else {

            std::cout << "Unknown type for SmoothStep\n";

        }
    }, pgm->types.at(registers[insn.xId].type));
}

void Interpreter::stepGLSLstd450Step(const InsnGLSLstd450Step& insn)
{
    std::visit([this, &insn](auto&& type) {

        using T = std::decay_t<decltype(type)>;

        if constexpr (std::is_same_v<T, TypeFloat>) {

            float edge = registerAs<float>(insn.edgeId);
            float x = registerAs<float>(insn.xId);
            registerAs<float>(insn.resultId) = x < edge ? 0.0 : 1.0;

        } else if constexpr (std::is_same_v<T, TypeVector>) {

            float* edge = &registerAs<float>(insn.edgeId);
            float* x = &registerAs<float>(insn.xId);
            float* result = &registerAs<float>(insn.resultId);
            for(int i = 0; i < type.count; i++) {
                result[i] = x[i] < edge[i] ? 0.0 : 1.0;
            }

        } else {

            std::cout << "Unknown type for Step\n";

        }
    }, pgm->types.at(registers[insn.xId].type));
}

void Interpreter::stepGLSLstd450Cross(const InsnGLSLstd450Cross& insn)
{
    std::visit([this, &insn](auto&& type) {

        using T = std::decay_t<decltype(type)>;

        if constexpr (std::is_same_v<T, TypeVector>) {

            float* x = &registerAs<float>(insn.xId);
            float* y = &registerAs<float>(insn.yId);
            float* result = &registerAs<float>(insn.resultId);

            assert(type.count == 3);

            result[0] = x[1]*y[2] - y[1]*x[2];
            result[1] = x[2]*y[0] - y[2]*x[0];
            result[2] = x[0]*y[1] - y[0]*x[1];

        } else {

            std::cout << "Unknown type for Cross\n";

        }
    }, pgm->types.at(registers[insn.xId].type));
}

void Interpreter::stepGLSLstd450Reflect(const InsnGLSLstd450Reflect& insn)
{
    std::visit([this, &insn](auto&& type) {

        using T = std::decay_t<decltype(type)>;

        if constexpr (std::is_same_v<T, TypeFloat>) {

            float i = registerAs<float>(insn.iId);
            float n = registerAs<float>(insn.nId);

            float dot = n*i;

            registerAs<float>(insn.resultId) = i - 2.0*dot*n;

        } else if constexpr (std::is_same_v<T, TypeVector>) {

            float* i = &registerAs<float>(insn.iId);
            float* n = &registerAs<float>(insn.nId);
            float* result = &registerAs<float>(insn.resultId);

            float dot = dotProduct(n, i, type.count);

            for (int k = 0; k < type.count; k++) {
                result[k] = i[k] - 2.0*dot*n[k];
            }

        } else {

            std::cout << "Unknown type for Reflect\n";

        }
    }, pgm->types.at(registers[insn.iId].type));
}

void Interpreter::stepBranch(const InsnBranch& insn)
{
    pc = pgm->labels.at(insn.targetLabelId);
}

void Interpreter::stepBranchConditional(const InsnBranchConditional& insn)
{
    bool condition = registerAs<bool>(insn.conditionId);
    pc = pgm->labels.at(condition ? insn.trueLabelId : insn.falseLabelId);
}

void Interpreter::stepPhi(const InsnPhi& insn)
{
    Register& obj = registers[insn.resultId];
    uint32_t size = pgm->typeSizes.at(obj.type);

    bool found = false;
    for(int i = 0; !found && i < insn.operandId.size(); i += 2) {
        uint32_t srcId = insn.operandId[i];
        uint32_t parentId = insn.operandId[i + 1];

        if (parentId == previousBlockId) {
            const Register &src = registers[srcId];
            std::copy(src.data, src.data + size, obj.data);
            found = true;
        }
    }

    if (!found) {
        std::cout << "Error: Phi didn't find any label, previous " << previousBlockId
            << ", current " << currentBlockId << "\n";
        for(int i = 0; i < insn.operandId.size(); i += 2) {
            std::cout << "    " << insn.operandId[i + 1] << "\n";
        }
    }
}

Image *texture;

void Interpreter::stepImageSampleImplicitLod(const InsnImageSampleImplicitLod& insn)
{
    // uint32_t type; // result type
    // uint32_t resultId; // SSA register for result value
    // uint32_t sampledImageId; // operand from register
    // uint32_t coordinateId; // operand from register
    // uint32_t imageOperands; // ImageOperands (optional)
    float rgba[4];

    std::visit([this, &insn, &rgba](auto&& type) {

        using T = std::decay_t<decltype(type)>;

        if constexpr (std::is_same_v<T, TypeVector>) {

            assert(type.count == 2);

            auto [u, v] = registerAs<v2float>(insn.coordinateId);

            unsigned int s = std::clamp(static_cast<unsigned int>(u * texture->width), 0u, texture->width - 1);
            unsigned int t = std::clamp(static_cast<unsigned int>(v * texture->height), 0u, texture->height - 1);
            unsigned char *address = texture->getPixelAddress(s, t, 0, 0);
            for(int i = 0; i < 4; i++)
                rgba[i] = reinterpret_cast<float*>(address)[i];

        } else {

            std::cout << "Unhandled type for ImageSampleImplicitLod coordinate\n";

        }
    }, pgm->types.at(registers[insn.coordinateId].type));

    uint32_t resultType = std::get<TypeVector>(pgm->types.at(registers[insn.resultId].type)).type;

    std::visit([this, &insn, rgba](auto&& type) {

        using T = std::decay_t<decltype(type)>;

        if constexpr (std::is_same_v<T, TypeFloat>) {

            registerAs<v4float>(insn.resultId) = v4float { rgba[0], rgba[1], rgba[2], rgba[3] };

        // else if constexpr (std::is_same_v<T, TypeInt>) {


        } else {

            std::cout << "Unhandled type for ImageSampleImplicitLod result\n";

        }
    }, pgm->types.at(resultType));
}


void Interpreter::step()
{
    if(false) std::cout << "address " << pc << "\n";

    Instruction *instruction = pgm->instructions.at(pc++).get();

    // Update our idea of what block we're in. If we just switched blocks,
    // remember the previous one (for Phi).
    uint32_t thisBlockId = instruction->blockId;
    if (thisBlockId != currentBlockId) {
        // I'm not sure this is fully correct. For example, when returning
        // from a function this will set previousBlockId to a block in
        // the called function, but that's not right, it should always
        // point to a block within the current function. I don't think that
        // matters in practice because of the restricted locations where Phi
        // is placed.
        if(false) {
            std::cout << "Previous " << previousBlockId << ", current "
                << currentBlockId << ", new " << thisBlockId << "\n";
        }
        previousBlockId = currentBlockId;
        currentBlockId = thisBlockId;
    }

    instruction->step(this);
}

template <class T>
void Interpreter::set(SpvStorageClass clss, size_t offset, const T& v)
{
    objectInClassAt<T>(clss, offset) = v;
}

template <class T>
void Interpreter::get(SpvStorageClass clss, size_t offset, T& v)
{
    v = objectInClassAt<T>(clss, offset);
}

void Interpreter::run()
{
    currentBlockId = NO_BLOCK_ID;
    previousBlockId = NO_BLOCK_ID;

    // Copy constants to memory. They're treated like variables.
    for(auto& [id, constant]: pgm->constants) {
        registers[id] = constant;
    }

    // init Function variables with initializers before each invocation
    // XXX also need to initialize within function calls?
    for(auto& [id, var]: pgm->variables) {
        pointers[id] = Pointer { var.type, var.storageClass, var.offset };
        if(var.storageClass == SpvStorageClassFunction) {
            assert(var.initializer == NO_INITIALIZER); // XXX will do initializers later
        }
    }

    callstack.push_back(EXECUTION_ENDED); // caller PC
    callstack.push_back(NO_RETURN_REGISTER); // return register
    pc = pgm->mainFunction->start;

    do {
        step();
    } while(pc != EXECUTION_ENDED);
}

// -----------------------------------------------------------------------------------

struct Compiler
{
    const Program *pgm;

    Compiler(const Program *pgm) : pgm(pgm)
    {
        // Nothing.
    }

    void compile()
    {
        // pc = pgm->mainFunction->start;

        for(int pc = 0; pc < pgm->instructions.size(); pc++) {
            for(auto &function : pgm->functions) {
                if(pc == function.second.start) {
                    std::string name = cleanUpFunctionName(function.first);
                    std::cout
                        << "; ---------------------------- function " << name << "\n"
                        << name << ":\n";
                }
            }

            for(auto &label : pgm->labels) {
                if(pc == label.second) {
                    std::cout << "label" << label.first << ":\n";
                }
            }

            pgm->instructions.at(pc)->emit(this);
        }
    }

    // Take "mainImage(vf4;vf2;" and return "mainImage$v4f$vf2".
    std::string cleanUpFunctionName(int nameId) {
        std::string name = pgm->names.at(nameId);

        // Replace "mainImage(vf4;vf2;" with "mainImage$v4f$vf2$"
        for (int i = 0; i < name.length(); i++) {
            if (name[i] == '(' || name[i] == ';') {
                name[i] = '$';
            }
        }

        // Strip trailing dollar sign.
        if (name.length() > 0 && name[name.length() - 1] == '$') {
            name = name.substr(0, name.length() - 1);
        }

        return name;
    }

    void emitNotImplemented(const std::string &op)
    {
        std::ostringstream ss;

        ss << op << " not implemented";

        emit("", "nop", ss.str());
    }

    void emitBinaryOp(const std::string &opName, int op1, int op2, int result)
    {
        std::ostringstream ss;
        ss << opName << " r" << op1 << ", r" << op2 << ", r" << result;
        emit("", ss.str(), "");
    }

    void emit(const std::string &label, const std::string &op, const std::string comment)
    {
        std::ios oldState(nullptr);
        oldState.copyfmt(std::cout);

        std::cout
            << std::left
            << std::setw(10) << label
            << std::setw(30) << op
            << std::setw(0);
        if(!comment.empty()) {
            std::cout << "; " << comment;
        }
        std::cout << "\n";

        std::cout.copyfmt(oldState);
    }
};

// -----------------------------------------------------------------------------------

Instruction::Instruction(uint32_t resId)
    : blockId(NO_BLOCK_ID),
      resId(resId)
{
    // Nothing.
}

void Instruction::emit(Compiler *compiler)
{
    compiler->emitNotImplemented(name());
}

void InsnFAdd::emit(Compiler *compiler)
{
    compiler->emitBinaryOp("fadd", operand1Id, operand2Id, resultId);
}

void InsnFMul::emit(Compiler *compiler)
{
    compiler->emitBinaryOp("fmul", operand1Id, operand2Id, resultId);
}

void InsnFunctionCall::emit(Compiler *compiler)
{
    compiler->emit("", "push pc", "");
    for(int i = operandId.size() - 1; i >= 0; i--) {
        compiler->emit("", std::string("push r") + std::to_string(operandId[i]), "");
    }
    compiler->emit("", std::string("call ") + compiler->cleanUpFunctionName(functionId), "");
    compiler->emit("", std::string("pop r") + std::to_string(resultId), "");
}

void InsnFunctionParameter::emit(Compiler *compiler)
{
    compiler->emit("", std::string("pop r") + std::to_string(resultId), "");
}

void InsnLoad::emit(Compiler *compiler)
{
    std::ostringstream ss;
    ss << "mov (r" << pointerId << "), r" << resultId;
    compiler->emit("", ss.str(), "");
}

void InsnStore::emit(Compiler *compiler)
{
    std::ostringstream ss;
    ss << "mov r" << objectId << ", (r" << pointerId << ")";
    compiler->emit("", ss.str(), "");
}

void InsnBranch::emit(Compiler *compiler)
{
    std::ostringstream ss;
    ss << "jmp label" << targetLabelId;
    compiler->emit("", ss.str(), "");
}

void InsnReturn::emit(Compiler *compiler)
{
    compiler->emit("", "ret r0", "");
}

void InsnReturnValue::emit(Compiler *compiler)
{
    std::ostringstream ss;
    ss << "ret r" << valueId;
    compiler->emit("", ss.str(), "");
}

// -----------------------------------------------------------------------------------

// Returns whether successful.
bool compileProgram(const Program &pgm)
{
    Compiler compiler(&pgm);

    compiler.compile();

    return true;
}

// -----------------------------------------------------------------------------------

void eval(Interpreter &interpreter, float x, float y, v4float& color)
{
    interpreter.clearPrivateVariables();
    interpreter.set(SpvStorageClassInput, 0, v2float {x, y}); // fragCoord is in #0 in preamble
    interpreter.run();
    interpreter.get(SpvStorageClassOutput, 0, color); // color is out #0 in preamble
}


std::string readFileContents(std::string shaderFileName)
{
    std::ifstream shaderFile(shaderFileName.c_str(), std::ios::in | std::ios::binary | std::ios::ate);
    if(!shaderFile.good()) {
        throw std::runtime_error("couldn't open file " + shaderFileName + " for reading");
    }
    std::ifstream::pos_type size = shaderFile.tellg();
    shaderFile.seekg(0, std::ios::beg);

    std::string text(size, '\0');
    shaderFile.read(&text[0], size);

    return text;
}

std::string readStdin()
{
    std::istreambuf_iterator<char> begin(std::cin), end;
    return std::string(begin, end);
}

void usage(const char* progname)
{
    printf("usage: %s [options] shader.frag\n", progname);
    printf("provide \"-\" as a filename to read from stdin\n");
    printf("options:\n");
    printf("\t-f S E    Render frames S through and including E\n");
    printf("\t-d W H    Render frame at size W by H\n");
    printf("\t-v        Print opcodes as they are parsed\n");
    printf("\t-g        Generate debugging information\n");
    printf("\t-O        Run optimizing passes\n");
    printf("\t-t        Throw an exception on first unimplemented opcode\n");
    printf("\t-n        Compile and load shader, but do not shade an image\n");
    printf("\t-S        show the disassembly of the SPIR-V code\n");
    printf("\t-c        compile to our own ISA\n");
    printf("\t--json    input file is a ShaderToy JSON file\n");
}

// Number of rows still left to shade (for progress report).
static std::atomic_int rowsLeft;

// Render rows starting at "startRow" every "skip".
void render(const Program *pgm, int startRow, int skip, float when)
{
    Interpreter interpreter(pgm);

    // iResolution is uniform @0 in preamble
    interpreter.set(SpvStorageClassUniform, 0, v2float {static_cast<float>(imageWidth), static_cast<float>(imageHeight)});

    // iTime is uniform @8 in preamble
    interpreter.set(SpvStorageClassUniform, 8, when);

    // iMouse is uniform @16 in preamble, but we don't align properly, so ours is at 12.
    interpreter.set(SpvStorageClassUniform, 12, v4float {0, 0, 0, 0});

    for(int y = startRow; y < imageHeight; y += skip) {
        for(int x = 0; x < imageWidth; x++) {
            v4float color;
            eval(interpreter, x + 0.5f, y + 0.5f, color);
            for(int c = 0; c < 3; c++) {
                // ShaderToy clamps the color.
                int byteColor = color[c]*255.99;
                if (byteColor < 0) byteColor = 0;
                if (byteColor > 255) byteColor = 255;
                imageBuffer[((imageHeight - 1 - y) * imageWidth + x) * 3 + c] = byteColor;
            }
        }

        rowsLeft--;
    }
}

// Thread to show progress to the user.
void showProgress(int totalRows, std::chrono::time_point<std::chrono::steady_clock> startTime)
{
    while(true) {
        int left = rowsLeft;
        if (left == 0) {
            break;
        }

        std::cout << left << " rows left of " << totalRows;

        // Estimate time left.
        if (left != totalRows) {
            auto now = std::chrono::steady_clock::now();
            auto elapsedTime = now - startTime;
            auto elapsedSeconds = double(elapsedTime.count())*
                std::chrono::steady_clock::period::num/
                std::chrono::steady_clock::period::den;
            auto secondsLeft = elapsedSeconds*left/(totalRows - left);

            std::cout << " (" << int(secondsLeft) << " seconds left)   ";
        }
        std::cout << "\r";
        std::cout.flush();

        std::this_thread::sleep_for(std::chrono::milliseconds(1000));
    }

    // Clear the line.
    std::cout << "                                                             \r";
}

std::string getFilepathAdjacentToPath(const std::string& filename, std::string adjacent)
{
    std::string result;

#ifdef USE_CPP17_FILESYSTEM

    // filesystem still not available in XCode 2019/04/04
    std::filesystem::path adjacent_path(adjacent);
    std::filesystem::path adjacent_dirname = adjacent_path.parent_path();
    std::filesystem::path code_path(filename);

    if(code_path.is_relative()) {
        std::filesystem::path full_path(adjacent_dirname + code_path);
        result = full_path;
    }

#else

    if(filename[0] != '/') {
        // Assume relative path, get directory from JSON filename
        char *adjacent_copy = strdup(adjacent.c_str());;
        result = std::string(dirname(adjacent_copy)) + "/" + filename;
        free(adjacent_copy);
    }

#endif

    return result;
}

int main(int argc, char **argv)
{
    bool debug = false;
    bool disassemble = false;
    bool optimize = false;
    bool beVerbose = false;
    bool throwOnUnimplemented = false;
    bool doNotShade = false;
    bool inputIsJSON = false;
    bool compile = false;
    int imageStart = 0, imageEnd = 0;

    imageBuffer = new unsigned char[imageWidth * imageHeight * 3];

    char *progname = argv[0];
    argv++; argc--;

    while(argc > 0 && argv[0][0] == '-') {
        if(strcmp(argv[0], "-g") == 0) {

            debug = true;
            argv++; argc--;

        } else if(strcmp(argv[0], "--json") == 0) {

            inputIsJSON = true;
            argv++; argc--;

        } else if(strcmp(argv[0], "-S") == 0) {

            disassemble = true;
            argv++; argc--;

        } else if(strcmp(argv[0], "-d") == 0) {

            if(argc < 3) {
                usage(progname);
                exit(EXIT_FAILURE);
            }
            imageWidth = atoi(argv[1]);
            imageHeight = atoi(argv[2]);
            argv += 3; argc -= 3;

        } else if(strcmp(argv[0], "-f") == 0) {

            if(argc < 3) {
                usage(progname);
                exit(EXIT_FAILURE);
            }
            imageStart = atoi(argv[1]);
            imageEnd = atoi(argv[2]);
            argv += 3; argc -= 3;

        } else if(strcmp(argv[0], "-v") == 0) {

            beVerbose = true;
            argv++; argc--;

        } else if(strcmp(argv[0], "-t") == 0) {

            throwOnUnimplemented = true;
            argv++; argc--;

        } else if(strcmp(argv[0], "-O") == 0) {

            optimize = true;
            argv++; argc--;

        } else if(strcmp(argv[0], "-n") == 0) {

            doNotShade = true;
            argv++; argc--;

        } else if(strcmp(argv[0], "-c") == 0) {

            compile = true;
            argv++; argc--;

        } else if(strcmp(argv[0], "-h") == 0) {

            usage(progname);
            exit(EXIT_SUCCESS);

        } else if(strcmp(argv[0], "-") == 0) {

            // Read from stdin.
            break;

        } else {

            usage(progname);
            exit(EXIT_FAILURE);

        }
    }

    if(argc < 1) {
        usage(progname);
        exit(EXIT_FAILURE);
    }

    std::string preambleFilename = "preamble.frag";
    std::string preamble = readFileContents(preambleFilename);
    std::string epilogueFilename = "epilogue.frag";
    std::string epilogue = readFileContents(epilogueFilename);

    std::string filename = argv[0];
    std::string text = readFileContents(filename);

    if(inputIsJSON) {
        json j = json::parse(text);

        // Go through the render passes.  If special key "codefile" is
        // present, use that file as the shader code instead of the value
        // of key "code".
        auto& passes = j["Shader"]["renderpass"];
        for (json::iterator it = passes.begin(); it != passes.end(); ++it) {
            auto& pass = *it;
            if(pass.find("codefile") != pass.end()) {
                std::string code_filename = pass["codefile"];

                code_filename = getFilepathAdjacentToPath(code_filename, filename);

                pass["full_code_filename"] = code_filename;
                pass["code"] = readFileContents(code_filename);
            }
        }

        auto& pass0 = j["Shader"]["renderpass"][0];

        // Do special casing for single pass, since that's all we handle now.
        if(pass0.find("full_code_filename") != pass0.end()) {
	    // If we find "full_code_filename", that's the
	    // fully-qualified absolute on-disk path we loaded.  Set
	    // that for debugging.
            filename = pass0["full_code_filename"];
        } else if(pass0.find("codefile") != pass0.end()) {
	    // If we find only "codefile", that's the on-disk path
	    // the JSON specified.  Set that for debugging.
            filename = pass0["codefile"];
        } else {
	    // If we find neither "codefile" nor "full_code_filename",
	    // then the shader came out of the renderpass "code", so
	    // at least use the pass name to aid debugging.
            filename = std::string("shader from pass ") + pass0["name"].get<std::string>();
        }
        text = pass0["code"];

        if(pass0.find("inputs") != pass0.end()) {
            auto& input0 = pass0["inputs"][0];
            if(input0.find("locally_saved") != input0.end()) {
                std::string asset_filename = getFilepathAdjacentToPath(input0["locally_saved"].get<std::string>(), filename);
                FILE *fp = fopen(asset_filename.c_str(), "rb");
                unsigned int textureWidth, textureHeight;
                float *textureData;
                if(!pnmRead(fp, &textureWidth, &textureHeight, &textureData, NULL, NULL)) {
                    std::cerr << "couldn't read image from " << asset_filename;
                    exit(EXIT_FAILURE);
                }
                texture = new Image(Image::FORMAT_R32G32B32A32_SFLOAT, Image::DIM_2D, textureWidth, textureHeight);
                unsigned char* s = reinterpret_cast<unsigned char*>(textureData);
                unsigned char* d = reinterpret_cast<unsigned char*>(texture->storage);
                std::copy(s, s + textureWidth * textureHeight * Image::getPixelSize(Image::FORMAT_R32G32B32A32_SFLOAT), d);
                fclose(fp);
            }
        }
    }

    glslang::TShader *shader = new glslang::TShader(EShLangFragment);

    {
        const char* strings[3] = { preamble.c_str(), text.c_str(), epilogue.c_str() };
        const char* names[3] = { preambleFilename.c_str(), filename.c_str(), epilogueFilename.c_str() };
        shader->setStringsWithLengthsAndNames(strings, NULL, names, 3);
    }

    shader->setEnvInput(glslang::EShSourceGlsl, EShLangFragment, glslang::EShClientVulkan, glslang::EShTargetVulkan_1_0);

    shader->setEnvClient(glslang::EShClientVulkan, glslang::EShTargetVulkan_1_1);

    shader->setEnvTarget(glslang::EShTargetSpv, glslang::EShTargetSpv_1_3);

    EShMessages messages = (EShMessages)(EShMsgDefault | EShMsgSpvRules | EShMsgVulkanRules | EShMsgDebugInfo);

    glslang::TShader::ForbidIncluder includer;
    TBuiltInResource resources;

    resources = glslang::DefaultTBuiltInResource;

    ShInitialize();

    glslang::TProgram& program = *new glslang::TProgram;

    if (!shader->parse(&resources, 110, false, messages, includer)) {
        std::cerr << "compile failed\n";
        std::cerr << shader->getInfoLog();
        exit(EXIT_FAILURE);
    }

    program.addShader(shader);

    if(!program.link(messages)) {
        std::cerr << "link failed\n";
        std::cerr << program.getInfoLog();
        exit(EXIT_FAILURE);
    }

    std::vector<unsigned int> spirv;
    std::string warningsErrors;
    spv::SpvBuildLogger logger;
    glslang::SpvOptions options;
    options.generateDebugInfo = debug;
    options.disableOptimizer = !optimize;
    options.optimizeSize = false;
    glslang::TIntermediate *shaderInterm = program.getIntermediate(EShLangFragment);
    glslang::GlslangToSpv(*shaderInterm, spirv, &logger, &options);

    if(disassemble) {
        spv::Disassemble(std::cout, spirv);
    }

    if(false) {
        FILE *fp = fopen("spirv", "wb");
        fwrite(spirv.data(), 1, spirv.size() * 4, fp);
        fclose(fp);
    }

    Program pgm(throwOnUnimplemented, beVerbose);
    spv_context context = spvContextCreate(SPV_ENV_UNIVERSAL_1_3);
    spvBinaryParse(context, &pgm, spirv.data(), spirv.size(), Program::handleHeader, Program::handleInstruction, nullptr);

    if (pgm.hasUnimplemented) {
        exit(1);
    }

    pgm.postParse();

    if (compile) {
        bool success = compileProgram(pgm);
        exit(success ? EXIT_SUCCESS : EXIT_FAILURE);
    }

    if (doNotShade) {
        exit(EXIT_SUCCESS);
    }

    int threadCount = std::thread::hardware_concurrency();
    std::cout << "Using " << threadCount << " threads.\n";

    for(int imageNumber = imageStart; imageNumber <= imageEnd; imageNumber++) {

        auto startTime = std::chrono::steady_clock::now();

        // Workers decrement rowsLeft at the end of each row.
        rowsLeft = imageHeight;

        std::vector<std::thread *> thread;

        // Generate the rows on multiple threads.
        for (int t = 0; t < threadCount; t++) {
            thread.push_back(new std::thread(render, &pgm, t, threadCount, imageNumber / 60.0));
            // std::this_thread::sleep_for(std::chrono::milliseconds(100));
        }

        // Progress information.
        thread.push_back(new std::thread(showProgress, imageHeight, startTime));

        // Wait for worker threads to quit.
        for (int t = 0; t < thread.size(); t++) {
            std::thread* td = thread.back();
            thread.pop_back();
            td->join();
        }

        auto endTime = std::chrono::steady_clock::now();
        auto elapsedTime = endTime - startTime;
        auto elapsedSeconds = double(elapsedTime.count())*
            std::chrono::steady_clock::period::num/
            std::chrono::steady_clock::period::den;
        std::cout << "Shading took " << elapsedSeconds << " seconds ("
            << long(imageWidth*imageHeight/elapsedSeconds) << " pixels per second)\n";

        std::ostringstream ss;
        ss << "image" << std::setfill('0') << std::setw(4) << imageNumber << std::setw(0) << ".ppm";
        std::ofstream imageFile(ss.str(), std::ios::out | std::ios::binary);
        imageFile << "P6 " << imageWidth << " " << imageHeight << " 255\n";
        imageFile.write(reinterpret_cast<const char *>(imageBuffer), 3 * imageWidth * imageHeight);
        imageFile.close();
    }

    exit(EXIT_SUCCESS);
}<|MERGE_RESOLUTION|>--- conflicted
+++ resolved
@@ -8,13 +8,10 @@
 #include <atomic>
 #include <sstream>
 #include <iomanip>
-<<<<<<< HEAD
+#include <memory>
 #include <stdio.h>
 #include <stdlib.h>
 #include <string.h>
-=======
-#include <memory>
->>>>>>> 6973a75c
 
 #ifdef USE_CPP17_FILESYSTEM
 // filesystem still not available in XCode 2019/04/04
