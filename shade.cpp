#include <iostream>
#include <cstdio>
#include <fstream>
#include <variant>
#include <chrono>
#include <thread>
#include <algorithm>
#include <atomic>
#include <sstream>
#include <iomanip>
#include <memory>
#include <stdio.h>
#include <stdlib.h>
#include <string.h>

#ifdef USE_CPP17_FILESYSTEM
// filesystem still not available in XCode 2019/04/04
#include <filesystem>
#else
#include <libgen.h>
#endif

#include <StandAlone/ResourceLimits.h>
#include <glslang/MachineIndependent/localintermediate.h>
#include <glslang/Public/ShaderLang.h>
#include <glslang/Include/intermediate.h>
#include <SPIRV/GlslangToSpv.h>
#include <SPIRV/disassemble.h>
#include <spirv-tools/libspirv.h>
#include <spirv-tools/optimizer.hpp>
#include "spirv.h"
#include "GLSL.std.450.h"
#include "json.hpp"
#include "basic_types.h"
#include "image.h"
#include "interpreter.h"
#include "timer.h"

static void skipComments(FILE *fp, char ***comments, size_t *commentCount)
{
    int c;
    char line[512];

    while((c = fgetc(fp)) == '#') {
        fgets(line, sizeof(line) - 1, fp);
	line[strlen(line) - 1] = '\0';
	if(comments != NULL) {
	    *comments = (char **)
	        realloc(*comments, sizeof(char *) * (*commentCount + 1));
	    (*comments)[*commentCount] = strdup(line);
	}
	if(commentCount != NULL) {
	    (*commentCount) ++;
	}
    }
    ungetc(c, fp);
}


int pnmRead(FILE *file, unsigned int *w, unsigned int *h, float **pixels,
    char ***comments, size_t *commentCount)
{
    unsigned char	dummyByte;
    int			i;
    float		max;
    char		token;
    int			width, height;
    float		*rgbPixels;

    if(commentCount != NULL)
	*commentCount = 0;
    if(comments != NULL)
	*comments = NULL;

    fscanf(file, " ");

    skipComments(file, comments, commentCount);

    if(fscanf(file, "P%c ", &token) != 1) {
         fprintf(stderr, "pnmRead: Had trouble reading PNM tag\n");
	 return 0;
    }

    skipComments(file, comments, commentCount);

    if(fscanf(file, "%d ", &width) != 1) {
         fprintf(stderr, "pnmRead: Had trouble reading PNM width\n");
	 return 0;
    }

    skipComments(file, comments, commentCount);

    if(fscanf(file, "%d ", &height) != 1) {
         fprintf(stderr, "pnmRead: Had trouble reading PNM height\n");
	 return 0;
    }

    skipComments(file, comments, commentCount);

    if(token != '1' && token != '4')
        if(fscanf(file, "%f", &max) != 1) {
             fprintf(stderr, "pnmRead: Had trouble reading PNM max value\n");
	     return 0;
        }

    rgbPixels = (float*) malloc(width * height * 4 * sizeof(float));
    if(rgbPixels == NULL) {
         fprintf(stderr, "pnmRead: Couldn't allocate %zd bytes\n",
	     width * height * 4 * sizeof(float));
         fprintf(stderr, "pnmRead: (For a %u by %u image)\n", width,
	     height);
	 return 0;
    }

    if(token != '4')
	skipComments(file, comments, commentCount);

    if(token != '4')
    fread(&dummyByte, 1, 1, file);	/* chuck white space */

    if(token == '1') {
	for(i = 0; i < width * height; i++) {
	    int pixel;
	    fscanf(file, "%d", &pixel);
	    pixel = 1 - pixel;
	    rgbPixels[i * 4 + 0] = pixel;
	    rgbPixels[i * 4 + 1] = pixel;
	    rgbPixels[i * 4 + 2] = pixel;
	    rgbPixels[i * 4 + 3] = 1.0;
	}
    } else if(token == '2') {
	for(i = 0; i < width * height; i++) {
	    int pixel;
	    fscanf(file, "%d", &pixel);
	    rgbPixels[i * 4 + 0] = pixel / max;
	    rgbPixels[i * 4 + 1] = pixel / max;
	    rgbPixels[i * 4 + 2] = pixel / max;
	    rgbPixels[i * 4 + 3] = 1.0;
	}
    } else if(token == '3') {
	for(i = 0; i < width * height; i++) {
	    int r, g, b;
	    fscanf(file, "%d %d %d", &r, &g, &b);
	    rgbPixels[i * 4 + 0] = r / max;
	    rgbPixels[i * 4 + 1] = g / max;
	    rgbPixels[i * 4 + 2] = b / max;
	    rgbPixels[i * 4 + 3] = 1.0;
	}
    } else if(token == '4') {
        int bitnum = 0;
        unsigned char value = 0;

	for(i = 0; i < width * height; i++) {
	    unsigned char pixel;

	    if(bitnum == 0)
	        fread(&value, 1, 1, file);

	    pixel = (1 - ((value >> (7 - bitnum)) & 1));
	    rgbPixels[i * 4 + 0] = pixel;
	    rgbPixels[i * 4 + 1] = pixel;
	    rgbPixels[i * 4 + 2] = pixel;
	    rgbPixels[i * 4 + 3] = 1.0;

	    if(++bitnum == 8 || ((i + 1) % width) == 0)
	        bitnum = 0;
	}
    } else if(token == '5') {
	for(i = 0; i < width * height; i++) {
	    unsigned char pixel;
	    fread(&pixel, 1, 1, file);
	    rgbPixels[i * 4 + 0] = pixel / max;
	    rgbPixels[i * 4 + 1] = pixel / max;
	    rgbPixels[i * 4 + 2] = pixel / max;
	    rgbPixels[i * 4 + 3] = 1.0;
	}
    } else if(token == '6') {
	for(i = 0; i < width * height; i++) {
	    unsigned char rgb[3];
	    fread(rgb, 3, 1, file);
	    rgbPixels[i * 4 + 0] = rgb[0] / max;
	    rgbPixels[i * 4 + 1] = rgb[1] / max;
	    rgbPixels[i * 4 + 2] = rgb[2] / max;
	    rgbPixels[i * 4 + 3] = 1.0;
	}
    }
    *w = width;
    *h = height;
    *pixels = rgbPixels;
    return 1;
}

using json = nlohmann::json;

std::map<uint32_t, std::string> OpcodeToString = {
#include "opcode_to_string.h"
};

std::map<uint32_t, std::string> GLSLstd450OpcodeToString = {
#include "GLSLstd450_opcode_to_string.h"
};

#include "opcode_structs.h"

const uint32_t NO_MEMORY_ACCESS_SEMANTIC = 0xFFFFFFFF;

const uint32_t SOURCE_NO_FILE = 0xFFFFFFFF;
const uint32_t NO_INITIALIZER = 0xFFFFFFFF;
const uint32_t NO_ACCESS_QUALIFIER = 0xFFFFFFFF;
const uint32_t EXECUTION_ENDED = 0xFFFFFFFF;
const uint32_t NO_RETURN_REGISTER = 0xFFFFFFFF;

// Section of memory for a specific use.
struct MemoryRegion
{
    // Offset within the "memory" array.
    size_t base;

    // Size of the region.
    size_t size;

    // Offset within the "memory" array of next allocation.
    size_t top;

    MemoryRegion() :
        base(0),
        size(0),
        top(0)
    {}
    MemoryRegion(size_t base_, size_t size_) :
        base(base_),
        size(size_),
        top(base_)
    {}
};

// helper type for visitor
template<class... Ts> struct overloaded : Ts... { using Ts::operator()...; };
template<class... Ts> overloaded(Ts...) -> overloaded<Ts...>;

template <class T>
T& objectAt(unsigned char* data)
{
    return *reinterpret_cast<T*>(data);
}

// The static state of the program.
struct Program 
{
    bool throwOnUnimplemented;
    bool hasUnimplemented;
    bool verbose;
    std::set<uint32_t> capabilities;

    // main id-to-thingie map containing extinstsets, types, variables, etc
    // secondary maps of entryPoint, decorations, names, etc

    std::map<uint32_t, std::string> extInstSets;
    uint32_t ExtInstGLSL_std_450_id;
    std::map<uint32_t, std::string> strings;
    uint32_t memoryModel;
    uint32_t addressingModel;
    std::map<uint32_t, EntryPoint> entryPoints;
    std::map<uint32_t, Decoration> decorations;
    std::map<uint32_t, std::string> names;
    std::vector<Source> sources;
    std::vector<std::string> processes;
    std::map<uint32_t, std::map<uint32_t, std::string> > memberNames;
    std::map<uint32_t, std::map<uint32_t, Decoration> > memberDecorations;
    std::map<uint32_t, Type> types;
    std::map<uint32_t, size_t> typeSizes; // XXX put into Type
    std::map<uint32_t, Variable> variables;
    std::map<uint32_t, Function> functions;
    std::vector<std::unique_ptr<Instruction>> instructions;
    // Map from label ID to block object.
    std::map<uint32_t, std::unique_ptr<Block>> blocks;
    // Map from virtual register ID to its type. Only used for results of instructions.
    std::map<uint32_t, uint32_t> resultTypes;
    std::map<uint32_t, Register> constants;

    Function* currentFunction;
    // Map from label ID to index into instructions vector.
    std::map<uint32_t, uint32_t> labels;
    Function* mainFunction; 

    size_t memorySize;

    std::map<uint32_t, MemoryRegion> memoryRegions;

    Register& allocConstantObject(uint32_t id, uint32_t type)
    {
        Register r {type, typeSizes[type]};
        constants[id] = r;
        return constants[id];
    }

    Program(bool throwOnUnimplemented_, bool verbose_) :
        throwOnUnimplemented(throwOnUnimplemented_),
        hasUnimplemented(false),
        verbose(verbose_),
        currentFunction(nullptr)
    {
        memorySize = 0;
        auto anotherRegion = [this](size_t size){MemoryRegion r(memorySize, size); memorySize += size; return r;};
        memoryRegions[SpvStorageClassUniformConstant] = anotherRegion(1024);
        memoryRegions[SpvStorageClassInput] = anotherRegion(1024);
        memoryRegions[SpvStorageClassUniform] = anotherRegion(1024);
        memoryRegions[SpvStorageClassOutput] = anotherRegion(1024);
        memoryRegions[SpvStorageClassWorkgroup] = anotherRegion(0);
        memoryRegions[SpvStorageClassCrossWorkgroup] = anotherRegion(0);
        memoryRegions[SpvStorageClassPrivate] = anotherRegion(65536); // XXX still needed?
        memoryRegions[SpvStorageClassFunction] = anotherRegion(16384);
        memoryRegions[SpvStorageClassGeneric] = anotherRegion(0);
        memoryRegions[SpvStorageClassPushConstant] = anotherRegion(0);
        memoryRegions[SpvStorageClassAtomicCounter] = anotherRegion(0);
        memoryRegions[SpvStorageClassImage] = anotherRegion(0);
        memoryRegions[SpvStorageClassStorageBuffer] = anotherRegion(0);
    }

    size_t allocate(SpvStorageClass clss, uint32_t type)
    {
        MemoryRegion& reg = memoryRegions[clss];
        if(false) {
            std::cout << "allocate from " << clss << " type " << type << "\n";
            std::cout << "region at " << reg.base << " size " << reg.size << " top " << reg.top << "\n";
            std::cout << "object is size " << typeSizes[type] << "\n";
        }
        assert(reg.top + typeSizes[type] <= reg.base + reg.size);
        size_t offset = reg.top;
        reg.top += typeSizes[type];
        return offset;
    }
    size_t allocate(uint32_t clss, uint32_t type)
    {
        return allocate(static_cast<SpvStorageClass>(clss), type);
    }

    // Returns the type of the member of "t" at index "i". For vectors,
    // "i" is ignored and the type of any element is returned. For matrices,
    // "i" is ignored and the type of any column is returned. For structs,
    // the type of field "i" (0-indexed) is returned.
    uint32_t getConstituentType(uint32_t t, int i) const
    {
        const Type& type = types.at(t);
        if(std::holds_alternative<TypeVector>(type)) {
            return std::get<TypeVector>(type).type;
        } else if(std::holds_alternative<TypeMatrix>(type)) {
            return std::get<TypeMatrix>(type).columnType;
        } else if (std::holds_alternative<TypeStruct>(type)) {
            return std::get<TypeStruct>(type).memberTypes[i];
        // XXX } else if (std::holds_alternative<TypeArray>(type)) {
        } else {
            std::cout << type.index() << "\n";
            assert(false && "getConstituentType of invalid type?!");
        }
        return 0; // not reached
    }

    // If the type ID refers to a TypeVector, returns it. Otherwise returns null.
    const TypeVector *getTypeAsVector(int typeId) const {
        const Type &type = types.at(typeId);

        return std::holds_alternative<TypeVector>(type)
            ? &std::get<TypeVector>(type)
            : nullptr;
    }

    void dumpTypeAt(const Type& type, unsigned char *ptr) const
    {
        std::visit(overloaded {
            [&](const TypeVoid& type) { std::cout << "{}"; },
            [&](const TypeBool& type) { std::cout << objectAt<bool>(ptr); },
            [&](const TypeFloat& type) { std::cout << objectAt<float>(ptr); },
            [&](const TypeInt& type) {
                if(type.signedness) {
                    std::cout << objectAt<int32_t>(ptr);
                } else {
                    std::cout << objectAt<uint32_t>(ptr);
                }
            },
            [&](const TypePointer& type) { std::cout << "(ptr)" << objectAt<uint32_t>(ptr); },
            [&](const TypeFunction& type) { std::cout << "function"; },
            [&](const TypeImage& type) { std::cout << "image"; },
            [&](const TypeSampledImage& type) { std::cout << "sampledimage"; },
            [&](const TypeVector& type) {
                std::cout << "<";
                for(int i = 0; i < type.count; i++) {
                    dumpTypeAt(types.at(type.type), ptr);
                    ptr += typeSizes.at(type.type);
                    if(i < type.count - 1)
                        std::cout << ", ";
                }
                std::cout << ">";
            },
            [&](const TypeMatrix& type) {
                std::cout << "<";
                for(int i = 0; i < type.columnCount; i++) {
                    dumpTypeAt(types.at(type.columnType), ptr);
                    ptr += typeSizes.at(type.columnType);
                    if(i < type.columnCount - 1)
                        std::cout << ", ";
                }
                std::cout << ">";
            },
            [&](const TypeStruct& type) {
                std::cout << "{";
                for(int i = 0; i < type.memberTypes.size(); i++) {
                    dumpTypeAt(types.at(type.memberTypes[i]), ptr);
                    ptr += typeSizes.at(type.memberTypes[i]);
                    if(i < type.memberTypes.size() - 1)
                        std::cout << ", ";
                }
                std::cout << "}";
            },
        }, type);
    }

    static spv_result_t handleHeader(void* user_data, spv_endianness_t endian,
                               uint32_t /* magic */, uint32_t version,
                               uint32_t generator, uint32_t id_bound,
                               uint32_t schema)
    {
        // auto pgm = static_cast<Program*>(user_data);
        return SPV_SUCCESS;
    }

    static spv_result_t handleInstruction(void* user_data, const spv_parsed_instruction_t* insn)
    {
        auto pgm = static_cast<Program*>(user_data);

        auto opds = insn->operands;

        int which = 0;

        // Read the next uint32_t.
        auto nextu = [insn, opds, &which](uint32_t deflt = 0xFFFFFFFF) {
            return (which < insn->num_operands) ? insn->words[opds[which++].offset] : deflt;
        };

        // Read the next string.
        auto nexts = [insn, opds, &which]() {
            const char *s = reinterpret_cast<const char *>(&insn->words[opds[which].offset]);
            which++;
            return s;
        };

        // Read the next vector.
        auto nextv = [insn, opds, &which]() {
            std::vector<uint32_t> v;
            if(which < insn->num_operands) {
                v = std::vector<uint32_t> {&insn->words[opds[which].offset], &insn->words[opds[which].offset] + opds[which].num_words};
            } else {
                v = {};
            }
            which++; // XXX advance by opds[which].num_words? And move up into the "if"?
            return v;
        };

        // Read the rest of the operands as uint32_t.
        auto restv = [insn, opds, &which]() {
            std::vector<uint32_t> v;
            while(which < insn->num_operands) {
                v.push_back(insn->words[opds[which++].offset]);
            }
            return v;
        };

        switch(insn->opcode) {

            case SpvOpCapability: {
                uint32_t cap = nextu();
                assert(cap == SpvCapabilityShader);
                pgm->capabilities.insert(cap);
                if(pgm->verbose) {
                    std::cout << "OpCapability " << cap << " \n";
                }
                break;
            }

            case SpvOpExtInstImport: {
                // XXX result id
                uint32_t id = nextu();
                const char *name = nexts();
                if(strcmp(name, "GLSL.std.450") == 0) {
                    pgm->ExtInstGLSL_std_450_id = id;
                } else {
                    throw std::runtime_error("unimplemented extension instruction set \"" + std::string(name) + "\"");
                }
                pgm->extInstSets[id] = name;
                if(pgm->verbose) {
                    std::cout << "OpExtInstImport " << insn->words[opds[0].offset] << " " << name << "\n";
                }
                break;
            }

            case SpvOpMemoryModel: {
                pgm->addressingModel = nextu();
                pgm->memoryModel = nextu();
                assert(pgm->addressingModel == SpvAddressingModelLogical);
                assert(pgm->memoryModel == SpvMemoryModelGLSL450);
                if(pgm->verbose) {
                    std::cout << "OpMemoryModel " << pgm->addressingModel << " " << pgm->memoryModel << "\n";
                }
                break;
            }

            case SpvOpEntryPoint: {
                // XXX not result id but id must eventually be Function result id
                uint32_t executionModel = nextu();
                uint32_t id = nextu();
                std::string name = nexts();
                std::vector<uint32_t> interfaceIds = restv();
                assert(executionModel == SpvExecutionModelFragment);
                pgm->entryPoints[id] = {executionModel, name, interfaceIds};
                if(pgm->verbose) {
                    std::cout << "OpEntryPoint " << executionModel << " " << id << " " << name;
                    for(auto& i: interfaceIds)
                        std::cout << " " << i;
                    std::cout << "\n";
                }
                break;
            }

            case SpvOpExecutionMode: {
                uint32_t entryPointId = nextu();
                uint32_t executionMode = nextu();
                std::vector<uint32_t> operands = nextv();
                pgm->entryPoints[entryPointId].executionModesToOperands[executionMode] = operands;

                if(pgm->verbose) {
                    std::cout << "OpExecutionMode " << entryPointId << " " << executionMode;
                    for(auto& i: pgm->entryPoints[entryPointId].executionModesToOperands[executionMode])
                        std::cout << " " << i;
                    std::cout << "\n";
                }
                break;
            }

            case SpvOpString: {
                // XXX result id
                uint32_t id = nextu();
                std::string name = nexts();
                pgm->strings[id] = name;
                if(pgm->verbose) {
                    std::cout << "OpString " << id << " " << name << "\n";
                }
                break;
            }

            case SpvOpName: {
                uint32_t id = nextu();
                std::string name = nexts();
                pgm->names[id] = name;
                if(pgm->verbose) {
                    std::cout << "OpName " << id << " " << name << "\n";
                }
                break;
            }

            case SpvOpSource: {
                uint32_t language = nextu();
                uint32_t version = nextu();
                uint32_t file = nextu(SOURCE_NO_FILE);
                std::string source = (insn->num_operands > 3) ? nexts() : "";
                pgm->sources.push_back({language, version, file, source});
                if(pgm->verbose) {
                    std::cout << "OpSource " << language << " " << version << " " << file << " " << ((source.size() > 0) ? "with source" : "without source") << "\n";
                }
                break;
            }

            case SpvOpMemberName: {
                uint32_t type = nextu();
                uint32_t member = nextu();
                std::string name = nexts();
                pgm->memberNames[type][member] = name;
                if(pgm->verbose) {
                    std::cout << "OpMemberName " << type << " " << member << " " << name << "\n";
                }
                break;
            }

            case SpvOpModuleProcessed: {
                std::string process = nexts();
                pgm->processes.push_back(process);
                if(pgm->verbose) {
                    std::cout << "OpModulesProcessed " << process << "\n";
                }
                break;
            }

            case SpvOpDecorate: {
                uint32_t id = nextu();
                uint32_t decoration = nextu();
                std::vector<uint32_t> operands = nextv();
                pgm->decorations[id] = {decoration, operands};
                if(pgm->verbose) {
                    std::cout << "OpDecorate " << id << " " << decoration;
                    for(auto& i: pgm->decorations[id].operands)
                        std::cout << " " << i;
                    std::cout << "\n";
                }
                break;
            }

            case SpvOpMemberDecorate: {
                uint32_t id = nextu();
                uint32_t member = nextu();
                uint32_t decoration = nextu();
                std::vector<uint32_t> operands = nextv();
                pgm->memberDecorations[id][member] = {decoration, operands};
                if(pgm->verbose) {
                    std::cout << "OpMemberDecorate " << id << " " << member << " " << decoration;
                    for(auto& i: pgm->memberDecorations[id][member].operands)
                        std::cout << " " << i;
                    std::cout << "\n";
                }
                break;
            }

            case SpvOpTypeVoid: {
                // XXX result id
                uint32_t id = nextu();
                pgm->types[id] = TypeVoid {};
                pgm->typeSizes[id] = 0;
                if(pgm->verbose) {
                    std::cout << "TypeVoid " << id << "\n";
                }
                break;
            }

            case SpvOpTypeBool: {
                // XXX result id
                uint32_t id = nextu();
                pgm->types[id] = TypeBool {};
                pgm->typeSizes[id] = sizeof(bool);
                if(pgm->verbose) {
                    std::cout << "TypeBool " << id << "\n";
                }
                break;
            }

            case SpvOpTypeFloat: {
                // XXX result id
                uint32_t id = nextu();
                uint32_t width = nextu();
                assert(width <= 32); // XXX deal with larger later
                pgm->types[id] = TypeFloat {width};
                pgm->typeSizes[id] = ((width + 31) / 32) * 4;
                if(pgm->verbose) {
                    std::cout << "TypeFloat " << id << " " << width << "\n";
                }
                break;
            }

            case SpvOpTypeInt: {
                // XXX result id
                uint32_t id = nextu();
                uint32_t width = nextu();
                uint32_t signedness = nextu();
                assert(width <= 32); // XXX deal with larger later
                pgm->types[id] = TypeInt {width, signedness};
                pgm->typeSizes[id] = ((width + 31) / 32) * 4;
                if(pgm->verbose) {
                    std::cout << "TypeInt " << id << " width " << width << " signedness " << signedness << "\n";
                }
                break;
            }

            case SpvOpTypeFunction: {
                // XXX result id
                uint32_t id = nextu();
                uint32_t returnType = nextu();
                std::vector<uint32_t> params = restv();
                pgm->types[id] = TypeFunction {returnType, params};
                pgm->typeSizes[id] = 4; // XXX ?!?!?
                if(pgm->verbose) {
                    std::cout << "TypeFunction " << id << " returning " << returnType;
                    if(params.size() > 1) {
                        std::cout << " with parameter types"; 
                        for(int i = 0; i < params.size(); i++)
                            std::cout << " " << params[i];
                    }
                    std::cout << "\n";
                }
                break;
            }

            case SpvOpTypeVector: {
                // XXX result id
                uint32_t id = nextu();
                uint32_t type = nextu();
                uint32_t count = nextu();
                pgm->types[id] = TypeVector {type, count};
                pgm->typeSizes[id] = pgm->typeSizes[type] * count;
                if(pgm->verbose) {
                    std::cout << "TypeVector " << id << " of " << type << " count " << count << "\n";
                }
                break;
            }

            case SpvOpTypeMatrix: {
                // XXX result id
                uint32_t id = nextu();
                uint32_t columnType = nextu();
                uint32_t columnCount = nextu();
                pgm->types[id] = TypeMatrix {columnType, columnCount};
                pgm->typeSizes[id] = pgm->typeSizes[columnType] * columnCount;
                if(pgm->verbose) {
                    std::cout << "TypeMatrix " << id << " of " << columnType << " count " << columnCount << "\n";
                }
                break;
            }

            case SpvOpTypePointer: {
                // XXX result id
                uint32_t id = nextu();
                uint32_t storageClass = nextu();
                uint32_t type = nextu();
                pgm->types[id] = TypePointer {type, storageClass};
                pgm->typeSizes[id] = sizeof(uint32_t);
                if(pgm->verbose) {
                    std::cout << "TypePointer " << id << " class " << storageClass << " type " << type << "\n";
                }
                break;
            }

            case SpvOpTypeStruct: {
                // XXX result id
                uint32_t id = nextu();
                std::vector<uint32_t> memberTypes = restv();
                pgm->types[id] = TypeStruct {memberTypes};
                size_t size = 0;
                for(auto& t: memberTypes) {
                    size += pgm->typeSizes[t];
                }
                pgm->typeSizes[id] = size;
                if(pgm->verbose) {
                    std::cout << "TypeStruct " << id;
                    if(memberTypes.size() > 0) {
                        std::cout << " members"; 
                        for(auto& i: memberTypes)
                            std::cout << " " << i;
                    }
                    std::cout << "\n";
                }
                break;
            }

            case SpvOpVariable: {
                // XXX result id
                uint32_t type = nextu();
                uint32_t id = nextu();
                uint32_t storageClass = nextu();
                uint32_t initializer = nextu(NO_INITIALIZER);
                uint32_t pointedType = std::get<TypePointer>(pgm->types[type]).type;
                size_t offset = pgm->allocate(storageClass, pointedType);
                pgm->variables[id] = {pointedType, storageClass, initializer, offset};
                if(pgm->verbose) {
                    std::cout << "Variable " << id << " type " << type << " to type " << pointedType << " storageClass " << storageClass << " offset " << offset;
                    if(initializer != NO_INITIALIZER)
                        std::cout << " initializer " << initializer;
                    std::cout << "\n";
                }
                break;
            }

            case SpvOpConstant: {
                // XXX result id
                uint32_t typeId = nextu();
                uint32_t id = nextu();
                assert(opds[2].num_words == 1); // XXX limit to 32 bits for now
                uint32_t value = nextu();
                Register& r = pgm->allocConstantObject(id, typeId);
                const unsigned char *data = reinterpret_cast<const unsigned char*>(&value);
                std::copy(data, data + pgm->typeSizes[typeId], r.data);
                if(pgm->verbose) {
                    std::cout << "Constant " << id << " type " << typeId << " value " << value << "\n";
                }
                break;
            }

            case SpvOpConstantTrue: {
                // XXX result id
                uint32_t typeId = nextu();
                uint32_t id = nextu();
                Register& r = pgm->allocConstantObject(id, typeId);
                bool value = true;
                const unsigned char *data = reinterpret_cast<const unsigned char*>(&value);
                std::copy(data, data + pgm->typeSizes[typeId], r.data);
                if(pgm->verbose) {
                    std::cout << "Constant " << id << " type " << typeId << " value " << value << "\n";
                }
                break;
            }

            case SpvOpConstantFalse: {
                // XXX result id
                uint32_t typeId = nextu();
                uint32_t id = nextu();
                Register& r = pgm->allocConstantObject(id, typeId);
                bool value = false;
                const unsigned char *data = reinterpret_cast<const unsigned char*>(&value);
                std::copy(data, data + pgm->typeSizes[typeId], r.data);
                if(pgm->verbose) {
                    std::cout << "Constant " << id << " type " << typeId << " value " << value << "\n";
                }
                break;
            }

            case SpvOpConstantComposite: {
                // XXX result id
                uint32_t typeId = nextu();
                uint32_t id = nextu();
                std::vector<uint32_t> operands = restv();
                Register& r = pgm->allocConstantObject(id, typeId);
                uint32_t offset = 0;
                for(uint32_t operand : operands) {
                    // Copy each operand from a constant into our new composite constant.
                    const Register &src = pgm->constants[operand];
                    uint32_t size = pgm->typeSizes[src.type];
                    std::copy(src.data, src.data + size, r.data + offset);
                    offset += size;
                }
                assert(offset = pgm->typeSizes[typeId]);
                break;
            }

            case SpvOpTypeSampledImage: {
                // XXX result id
                uint32_t id = nextu();
                uint32_t imageType = nextu();
                pgm->types[id] = TypeSampledImage { imageType };
                if(pgm->verbose) {
                    std::cout << "TypeSampledImage " << id
                        << " imageType " << imageType
                        << "\n";
                }
                break;
            }

            case SpvOpTypeImage: {
                // XXX result id
                uint32_t id = nextu();
                uint32_t sampledType = nextu();
                uint32_t dim = nextu();
                uint32_t depth = nextu();
                uint32_t arrayed = nextu();
                uint32_t ms = nextu();
                uint32_t sampled = nextu();
                uint32_t imageFormat = nextu();
                uint32_t accessQualifier = nextu(NO_ACCESS_QUALIFIER);
                pgm->types[id] = TypeImage { sampledType, dim, depth, arrayed, ms, sampled, imageFormat, accessQualifier };
                if(pgm->verbose) {
                    std::cout << "TypeImage " << id
                        << " sampledType " << sampledType
                        << " dim " << dim
                        << " depth " << depth
                        << " arrayed " << arrayed
                        << " ms " << ms
                        << " sampled " << sampled
                        << " imageFormat " << imageFormat
                        << " accessQualifier " << accessQualifier
                        << "\n";
                }
                break;
            }

            case SpvOpFunction: {
                uint32_t resultType = nextu();
                uint32_t id = nextu();
                uint32_t functionControl = nextu(); // bitfield hints for inlining, pure, etc.
                uint32_t functionType = nextu();
                uint32_t start = pgm->instructions.size();
                pgm->functions[id] = Function {id, resultType, functionControl, functionType, start , NO_BLOCK_ID};
                pgm->currentFunction = &pgm->functions[id];
                if(pgm->verbose) {
                    std::cout << "Function " << id
                        << " resultType " << resultType
                        << " functionControl " << functionControl
                        << " functionType " << functionType
                        << "\n";
                }
                break;
            }

            case SpvOpLabel: {
                uint32_t id = nextu();
                pgm->labels[id] = pgm->instructions.size();
                // The first label we run into after a function definition is its start block.
                if(pgm->currentFunction->labelId == NO_BLOCK_ID) {
                    pgm->currentFunction->labelId = id;
                }
                if(pgm->verbose) {
                    std::cout << "Label " << id
                        << " at " << pgm->labels[id]
                        << "\n";
                }
                break;
            }

            case SpvOpFunctionEnd: {
                pgm->currentFunction = NULL;
                if(pgm->verbose) {
                    std::cout << "FunctionEnd\n";
                }
                break;
            }

            case SpvOpSelectionMerge: {
                // We don't do anything with this information.
                // https://www.khronos.org/registry/spir-v/specs/unified1/SPIRV.html#StructuredControlFlow
                break;
            }

            case SpvOpLoopMerge: {
                // We don't do anything with this information.
                // https://www.khronos.org/registry/spir-v/specs/unified1/SPIRV.html#StructuredControlFlow
                break;
            }

            // Decode the instructions.
#include "opcode_decode.h"
            
            default: {
                if(pgm->throwOnUnimplemented) {
                    throw std::runtime_error("unimplemented opcode " + OpcodeToString[insn->opcode] + " (" + std::to_string(insn->opcode) + ")");
                } else {
                    std::cout << "unimplemented opcode " << OpcodeToString[insn->opcode] << " (" << insn->opcode << ")\n";
                    pgm->hasUnimplemented = true;
                }
                break;
            }
        }

        return SPV_SUCCESS;
    }

    // Post-parsing work.
    void postParse() {
        // Find the main function.
        mainFunction = nullptr;
        for(auto& e: entryPoints) {
            if(e.second.name == "main") {
                mainFunction = &functions[e.first];
            }
        }

        // Figure out our basic blocks. These start on an OpLabel and end on
        // a terminating instruction.
        for (auto [labelId, codeIndex] : labels) {
            bool found = false;
            for (int i = codeIndex; i < instructions.size(); i++) {
                if (instructions[i]->isTermination()) {
                    blocks[labelId] = std::make_unique<Block>(labelId, codeIndex, uint32_t(i + 1));
                    found = true;
                    break;
                }
            }
            if (!found) {
                std::cout << "Error: Terminating instruction for label "
                    << labelId << " not found.\n";
                exit(EXIT_FAILURE);
            }
        }

        // Compute successor blocks.
        for (auto& [labelId, block] : blocks) {
            Instruction *instruction = instructions[block->end - 1].get();
            assert(instruction->isTermination());
            block->succ = instruction->targetLabelIds;
            for (uint32_t labelId : block->succ) {
                blocks[labelId]->pred.insert(block->labelId);
            }
        }

        // Record the block ID for each instruction. Note a problem
        // here is that the OpFunctionParameter instruction gets put into the
        // block at the end of the previous function. I don't think this
        // matters in practice because there's never a Phi at the top of a
        // function.
        for (auto& [labelId, block] : blocks) {
            for (int pc = block->begin; pc < block->end; pc++) {
                instructions[pc]->blockId = block->labelId;
            }
        }

        // Compute predecessor and successor instructions for each instruction.
        // For most instructions this is just the previous or next line, except
        // for the ones at the beginning or end of each block.
        for (auto& [labelId, block] : blocks) {
            for (auto predBlockId : block->pred) {
                instructions[block->begin]->pred.insert(blocks[predBlockId]->end - 1);
            }
            if (block->begin != block->end - 1) {
                instructions[block->begin]->succ.insert(block->begin + 1);
            }
            for (int pc = block->begin + 1; pc < block->end - 1; pc++) {
                instructions[pc]->pred.insert(pc - 1);
                instructions[pc]->succ.insert(pc + 1);
            }
            if (block->begin != block->end - 1) {
                instructions[block->end - 1]->pred.insert(block->end - 2);
            }
            for (auto succBlockId : block->succ) {
                instructions[block->end - 1]->succ.insert(blocks[succBlockId]->begin);
            }
        }

        // Compute livein and liveout registers for each line.
        Timer timer;
        std::set<uint32_t> pc_worklist; // PCs left to work on.
        for (int pc = 0; pc < instructions.size(); pc++) {
            pc_worklist.insert(pc);
        }
        while (!pc_worklist.empty()) {
            // Pick any PC to start with. Starting at the end is a bit more efficient
            // since our predecessor depends on us.
            auto itr = pc_worklist.rbegin();
            uint32_t pc = *itr;
            pc_worklist.erase(*itr);

            Instruction *instruction = instructions[pc].get();
            std::set<uint32_t> oldLivein = instruction->livein;
            std::set<uint32_t> oldLiveout = instruction->liveout;

            instruction->liveout.clear();
            for (uint32_t succPc : instruction->succ) {
                Instruction *succInstruction = instructions[succPc].get();
                instruction->liveout.insert(succInstruction->livein.begin(),
                        succInstruction->livein.end());
            }

            instruction->livein = instruction->liveout;
            if (instruction->resId != NO_REGISTER) {
                instruction->livein.erase(instruction->resId);
            }
            for (uint32_t argId : instruction->argIds) {
                // Don't consider constants or variables, they're never in registers.
                if (constants.find(argId) == constants.end() &&
                        variables.find(argId) == variables.end()) {

                    instruction->livein.insert(argId);
                }
            }

            if (oldLivein != instruction->livein || oldLiveout != instruction->liveout) {
                // Our predecessors depend on us.
                for (uint32_t predPc : instruction->pred) {
                    pc_worklist.insert(predPc);
                }
            }
        }
        std::cout << "Livein and liveout took " << timer.elapsed() << " seconds.\n";

        // Compute the dominance tree for blocks. Use a worklist. Do all blocks
        // simultaneously (across functions).
        timer.reset();
        std::vector<uint32_t> worklist; // block IDs.
        // Make set of all label IDs.
        std::set<uint32_t> allLabelIds;
        for (auto& [labelId, block] : blocks) {
            allLabelIds.insert(labelId);
        }
        std::set<uint32_t> unreached = allLabelIds;
        // Prepare every block.
        for (auto& [labelId, block] : blocks) {
            block->dom = allLabelIds;
        }
        // Insert every function's start block.
        for (auto& [_, function] : functions) {
            assert(function.labelId != NO_BLOCK_ID);
            worklist.push_back(function.labelId);
        }
        while (!worklist.empty()) {
            // Take any item from worklist.
            uint32_t labelId = worklist.back();
            worklist.pop_back();

            // We can reach this from the start node.
            unreached.erase(labelId);

            Block *block = blocks.at(labelId).get();

            // Intersection of all predecessor doms.
            std::set<uint32_t> dom;
            bool first = true;
            for (auto predBlockId : block->pred) {
                Block *pred = blocks.at(predBlockId).get();

                if (first) {
                    dom = pred->dom;
                    first = false;
                } else {
                    // I love C++.
                    std::set<uint32_t> intersection;
                    std::set_intersection(dom.begin(), dom.end(),
                            pred->dom.begin(), pred->dom.end(),
                            std::inserter(intersection, intersection.begin()));
                    std::swap(intersection, dom);
                }
            }
            // Add ourselves.
            dom.insert(labelId);

            // If the set changed, update it and put the
            // successors in the work queue.
            if (dom != block->dom) {
                block->dom = dom;
                worklist.insert(worklist.end(), block->succ.begin(), block->succ.end());
            }
        }
        std::cout << "Dominance tree took " << timer.elapsed() << " seconds.\n";

        // Compute immediate dom for each block.
        for (auto& [labelId, block] : blocks) {
            block->idom = NO_BLOCK_ID;

            // Try each block in the block's dom.
            for (auto idomCandidate : block->dom) {
                bool valid = idomCandidate != labelId;

                // Can't be the idom if it's dominated by another dom.
                for (auto otherDom : block->dom) {
                    if (otherDom != idomCandidate &&
                            otherDom != labelId &&
                            blocks[otherDom]->isDominatedBy(idomCandidate)) {

                        valid = false;
                        break;
                    }
                }

                if (valid) {
                    block->idom = idomCandidate;
                    break;
                }
            }
        }

        // Dump block info.
        if (verbose) {
            std::cout << "----------------------- Block info\n";
            for (auto& [labelId, block] : blocks) {
                std::cout << "Block " << labelId << ", instructions "
                    << block->begin << "-" << block->end << ":\n";
                std::cout << "    Pred:";
                for (auto labelId : block->pred) {
                    std::cout << " " << labelId;
                }
                std::cout << "\n";
                std::cout << "    Succ:";
                for (auto labelId : block->succ) {
                    std::cout << " " << labelId;
                }
                std::cout << "\n";
                std::cout << "    Dom:";
                for (auto labelId : block->dom) {
                    std::cout << " " << labelId;
                }
                std::cout << "\n";
                if (block->idom != NO_BLOCK_ID) {
                    std::cout << "    Immediate Dom: " << block->idom << "\n";
                }
            }
            std::cout << "-----------------------\n";
            // http://www.webgraphviz.com/
            std::cout << "digraph CFG {\n  rankdir=TB;\n";
            for (auto& [labelId, block] : blocks) {
                if (unreached.find(labelId) == unreached.end()) {
                    for (auto pred : block->pred) {
                        // XXX this is laid out much better if the function's start
                        // block is mentioned first.
                        if (unreached.find(pred) == unreached.end()) {
                            std::cout << "  \"" << pred << "\" -> \"" << labelId << "\"";
                            std::cout << ";\n";
                        }
                    }
                    if (block->idom != NO_BLOCK_ID) {
                        std::cout << "  \"" << labelId << "\" -> \"" << block->idom << "\"";
                        std::cout << " [color=\"0.000, 0.999, 0.999\"]";
                        std::cout << ";\n";
                    }
                }
            }
            std::cout << "}\n";
            std::cout << "-----------------------\n";
        }

        // Dump instruction info.
        if (verbose) {
            std::cout << "----------------------- Instruction info\n";
            for (int pc = 0; pc < instructions.size(); pc++) {
                Instruction *instruction = instructions[pc].get();

                for(auto &function : functions) {
                    if(pc == function.second.start) {
                        std::string name = cleanUpFunctionName(function.first);
                        std::cout << name << ":\n";
                    }
                }

                for(auto &label : labels) {
                    if(pc == label.second) {
                        std::cout << label.first << ":\n";
                    }
                }

                std::ios oldState(nullptr);
                oldState.copyfmt(std::cout);

                std::cout
                    << std::setw(5) << pc;
                if (instruction->blockId == NO_BLOCK_ID) {
                    std::cout << "  ---";
                } else {
                    std::cout << std::setw(5) << instruction->blockId;
                }
                if (instruction->resId == NO_REGISTER) {
                    std::cout << "        ";
                } else {
                    std::cout << std::setw(5) << instruction->resId << " <-";
                }

                std::cout << std::setw(0) << " " << instruction->name();

                for (auto argId : instruction->argIds) {
                    std::cout << " " << argId;
                }

                std::cout << " (pred";
                for (auto line : instruction->pred) {
                    std::cout << " " << line;
                }
                std::cout << ", succ";
                for (auto line : instruction->succ) {
                    std::cout << " " << line;
                }
                std::cout << ", live";
                for (auto regId : instruction->livein) {
                    std::cout << " " << regId;
                }

                std::cout << ")\n";

                std::cout.copyfmt(oldState);
            }
            std::cout << "-----------------------\n";
        }

        for (auto& [labelId, block] : blocks) {
            // It's okay to have no idom as long as you're the first block in the function.
            if ((block->idom == NO_BLOCK_ID) != block->pred.empty()) {
                std::cout << "----\n"
                    << labelId << "\n"
                    << block->idom << "\n"
                    << block->pred.size() << "\n";
            }
            assert((block->idom == NO_BLOCK_ID) == block->pred.empty());
        }
    }

    // Take "mainImage(vf4;vf2;" and return "mainImage$v4f$vf2".
    std::string cleanUpFunctionName(int nameId) const {
        std::string name = names.at(nameId);

        // Replace "mainImage(vf4;vf2;" with "mainImage$v4f$vf2$"
        for (int i = 0; i < name.length(); i++) {
            if (name[i] == '(' || name[i] == ';') {
                name[i] = '$';
            }
        }

        // Strip trailing dollar sign.
        if (name.length() > 0 && name[name.length() - 1] == '$') {
            name = name.substr(0, name.length() - 1);
        }

        return name;
    }
};

Interpreter::Interpreter(const Program *pgm)
    : pgm(pgm)
{
    memory = new unsigned char[pgm->memorySize];

    // So we can catch errors.
    std::fill(memory, memory + pgm->memorySize, 0xFF);

    // Allocate registers so they aren't allocated during run()
    for(auto [id, type]: pgm->resultTypes) {
        registers[id] = Register {type, pgm->typeSizes.at(type)};
    }
}

void Interpreter::copy(uint32_t type, size_t src, size_t dst)
{
    std::copy(memory + src, memory + src + pgm->typeSizes.at(type), memory + dst);
}

template <class T>
T& Interpreter::objectInClassAt(SpvStorageClass clss, size_t offset)
{
    return *reinterpret_cast<T*>(memory + pgm->memoryRegions.at(clss).base + offset);
}

template <class T>
T& Interpreter::registerAs(int id)
{
    return *reinterpret_cast<T*>(registers[id].data);
}

void Interpreter::clearPrivateVariables()
{
    // Global variables are cleared for each run.
    const MemoryRegion &mr = pgm->memoryRegions.at(SpvStorageClassPrivate);
    std::fill(memory + mr.base, memory + mr.top, 0x00);
}

void Interpreter::stepNop(const InsnNop& insn)
{
    // Nothing to do.
}

void Interpreter::stepUndef(const InsnUndef& insn)
{
    // Nothing to do.
}

void Interpreter::stepLoad(const InsnLoad& insn)
{
    Pointer& ptr = pointers.at(insn.pointerId);
    Register& obj = registers[insn.resultId];
    std::copy(memory + ptr.offset, memory + ptr.offset + pgm->typeSizes.at(insn.type), obj.data);
    if(false) {
        std::cout << "load result is";
        pgm->dumpTypeAt(pgm->types.at(insn.type), obj.data);
        std::cout << "\n";
    }
}

void Interpreter::stepStore(const InsnStore& insn)
{
    Pointer& ptr = pointers.at(insn.pointerId);
    Register& obj = registers[insn.objectId];
    std::copy(obj.data, obj.data + obj.size, memory + ptr.offset);
}

void Interpreter::stepCompositeExtract(const InsnCompositeExtract& insn)
{
    Register& obj = registers[insn.resultId];
    Register& src = registers[insn.compositeId];
    /* use indexes to walk blob */
    uint32_t type = src.type;
    size_t offset = 0;
    for(auto& j: insn.indexesId) {
        for(int i = 0; i < j; i++) {
            offset += pgm->typeSizes.at(pgm->getConstituentType(type, i));
        }
        type = pgm->getConstituentType(type, j);
    }
    std::copy(src.data + offset, src.data + offset + pgm->typeSizes.at(obj.type), obj.data);
    if(false) {
        std::cout << "extracted from ";
        pgm->dumpTypeAt(pgm->types.at(src.type), src.data);
        std::cout << " result is ";
        pgm->dumpTypeAt(pgm->types.at(insn.type), obj.data);
        std::cout << "\n";
    }
}

// XXX This method has not been tested.
void Interpreter::stepCompositeInsert(const InsnCompositeInsert& insn)
{
    Register& res = registers[insn.resultId];
    Register& obj = registers[insn.objectId];
    Register& cmp = registers[insn.compositeId];

    // Start by copying composite to result.
    std::copy(cmp.data, cmp.data + pgm->typeSizes.at(cmp.type), res.data);

    /* use indexes to walk blob */
    uint32_t type = res.type;
    size_t offset = 0;
    for(auto& j: insn.indexesId) {
        for(int i = 0; i < j; i++) {
            offset += pgm->typeSizes.at(pgm->getConstituentType(type, i));
        }
        type = pgm->getConstituentType(type, j);
    }
    std::copy(obj.data, obj.data + pgm->typeSizes.at(obj.type), res.data);
}

void Interpreter::stepCompositeConstruct(const InsnCompositeConstruct& insn)
{
    Register& obj = registers[insn.resultId];
    size_t offset = 0;
    for(auto& j: insn.constituentsId) {
        Register& src = registers[j];
        std::copy(src.data, src.data + pgm->typeSizes.at(src.type), obj.data + offset);
        offset += pgm->typeSizes.at(src.type);
    }
    if(false) {
        std::cout << "constructed ";
        pgm->dumpTypeAt(pgm->types.at(obj.type), obj.data);
        std::cout << "\n";
    }
}

void Interpreter::stepIAdd(const InsnIAdd& insn)
{
    std::visit([this, &insn](auto&& type) {

        using T = std::decay_t<decltype(type)>;

        if constexpr (std::is_same_v<T, TypeInt>) {

            uint32_t operand1 = registerAs<uint32_t>(insn.operand1Id);
            uint32_t operand2 = registerAs<uint32_t>(insn.operand2Id);
            uint32_t result = operand1 + operand2;
            registerAs<uint32_t>(insn.resultId) = result;

        } else if constexpr (std::is_same_v<T, TypeVector>) {

            uint32_t* operand1 = &registerAs<uint32_t>(insn.operand1Id);
            uint32_t* operand2 = &registerAs<uint32_t>(insn.operand2Id);
            uint32_t* result = &registerAs<uint32_t>(insn.resultId);
            for(int i = 0; i < type.count; i++) {
                result[i] = operand1[i] + operand2[i];
            }

        } else {

            std::cout << "Unknown type for IAdd\n";

        }
    }, pgm->types.at(insn.type));
}

void Interpreter::stepFAdd(const InsnFAdd& insn)
{
    std::visit([this, &insn](auto&& type) {

        using T = std::decay_t<decltype(type)>;

        if constexpr (std::is_same_v<T, TypeFloat>) {

            float operand1 = registerAs<float>(insn.operand1Id);
            float operand2 = registerAs<float>(insn.operand2Id);
            float result = operand1 + operand2;
            registerAs<float>(insn.resultId) = result;

        } else if constexpr (std::is_same_v<T, TypeVector>) {

            float* operand1 = &registerAs<float>(insn.operand1Id);
            float* operand2 = &registerAs<float>(insn.operand2Id);
            float* result = &registerAs<float>(insn.resultId);
            for(int i = 0; i < type.count; i++) {
                result[i] = operand1[i] + operand2[i];
            }

        } else {

            std::cout << "Unknown type for FAdd\n";

        }
    }, pgm->types.at(insn.type));
}

void Interpreter::stepFSub(const InsnFSub& insn)
{
    std::visit([this, &insn](auto&& type) {

        using T = std::decay_t<decltype(type)>;

        if constexpr (std::is_same_v<T, TypeFloat>) {

            float operand1 = registerAs<float>(insn.operand1Id);
            float operand2 = registerAs<float>(insn.operand2Id);
            float result = operand1 - operand2;
            registerAs<float>(insn.resultId) = result;

        } else if constexpr (std::is_same_v<T, TypeVector>) {

            float* operand1 = &registerAs<float>(insn.operand1Id);
            float* operand2 = &registerAs<float>(insn.operand2Id);
            float* result = &registerAs<float>(insn.resultId);
            for(int i = 0; i < type.count; i++) {
                result[i] = operand1[i] - operand2[i];
            }

        } else {

            std::cout << "Unknown type for FSub\n";

        }
    }, pgm->types.at(insn.type));
}

void Interpreter::stepFMul(const InsnFMul& insn)
{
    std::visit([this, &insn](auto&& type) {

        using T = std::decay_t<decltype(type)>;

        if constexpr (std::is_same_v<T, TypeFloat>) {

            float operand1 = registerAs<float>(insn.operand1Id);
            float operand2 = registerAs<float>(insn.operand2Id);
            float result = operand1 * operand2;
            registerAs<float>(insn.resultId) = result;

        } else if constexpr (std::is_same_v<T, TypeVector>) {

            float* operand1 = &registerAs<float>(insn.operand1Id);
            float* operand2 = &registerAs<float>(insn.operand2Id);
            float* result = &registerAs<float>(insn.resultId);
            for(int i = 0; i < type.count; i++) {
                result[i] = operand1[i] * operand2[i];
            }

        } else {

            std::cout << "Unknown type for FMul\n";

        }
    }, pgm->types.at(insn.type));
}

void Interpreter::stepFDiv(const InsnFDiv& insn)
{
    std::visit([this, &insn](auto&& type) {

        using T = std::decay_t<decltype(type)>;

        if constexpr (std::is_same_v<T, TypeFloat>) {

            float operand1 = registerAs<float>(insn.operand1Id);
            float operand2 = registerAs<float>(insn.operand2Id);
            float result = operand1 / operand2;
            registerAs<float>(insn.resultId) = result;

        } else if constexpr (std::is_same_v<T, TypeVector>) {

            float* operand1 = &registerAs<float>(insn.operand1Id);
            float* operand2 = &registerAs<float>(insn.operand2Id);
            float* result = &registerAs<float>(insn.resultId);
            for(int i = 0; i < type.count; i++) {
                result[i] = operand1[i] / operand2[i];
            }

        } else {

            std::cout << "Unknown type for FDiv\n";

        }
    }, pgm->types.at(insn.type));
}

void Interpreter::stepFMod(const InsnFMod& insn)
{
    std::visit([this, &insn](auto&& type) {

        using T = std::decay_t<decltype(type)>;

        if constexpr (std::is_same_v<T, TypeFloat>) {

            float operand1 = registerAs<float>(insn.operand1Id);
            float operand2 = registerAs<float>(insn.operand2Id);
            float result = operand1 - floor(operand1/operand2)*operand2;
            registerAs<float>(insn.resultId) = result;

        } else if constexpr (std::is_same_v<T, TypeVector>) {

            float* operand1 = &registerAs<float>(insn.operand1Id);
            float* operand2 = &registerAs<float>(insn.operand2Id);
            float* result = &registerAs<float>(insn.resultId);
            for(int i = 0; i < type.count; i++) {
                result[i] = operand1[i] - floor(operand1[i]/operand2[i])*operand2[i];
            }

        } else {

            std::cout << "Unknown type for FMod\n";

        }
    }, pgm->types.at(insn.type));
}

void Interpreter::stepFOrdLessThan(const InsnFOrdLessThan& insn)
{
    std::visit([this, &insn](auto&& type) {

        using T = std::decay_t<decltype(type)>;

        if constexpr (std::is_same_v<T, TypeFloat>) {

            float operand1 = registerAs<float>(insn.operand1Id);
            float operand2 = registerAs<float>(insn.operand2Id);
            bool result = operand1 < operand2;
            registerAs<bool>(insn.resultId) = result;

        } else if constexpr (std::is_same_v<T, TypeVector>) {

            float* operand1 = &registerAs<float>(insn.operand1Id);
            float* operand2 = &registerAs<float>(insn.operand2Id);
            bool* result = &registerAs<bool>(insn.resultId);
            for(int i = 0; i < type.count; i++) {
                result[i] = operand1[i] < operand2[i];
            }

        } else {

            std::cout << "Unknown type for FOrdLessThan\n";

        }
    }, pgm->types.at(registers[insn.operand1Id].type));
}

void Interpreter::stepFOrdGreaterThan(const InsnFOrdGreaterThan& insn)
{
    std::visit([this, &insn](auto&& type) {

        using T = std::decay_t<decltype(type)>;

        if constexpr (std::is_same_v<T, TypeFloat>) {

            float operand1 = registerAs<float>(insn.operand1Id);
            float operand2 = registerAs<float>(insn.operand2Id);
            bool result = operand1 > operand2;
            registerAs<bool>(insn.resultId) = result;

        } else if constexpr (std::is_same_v<T, TypeVector>) {

            float* operand1 = &registerAs<float>(insn.operand1Id);
            float* operand2 = &registerAs<float>(insn.operand2Id);
            bool* result = &registerAs<bool>(insn.resultId);
            for(int i = 0; i < type.count; i++) {
                result[i] = operand1[i] > operand2[i];
            }

        } else {

            std::cout << "Unknown type for FOrdGreaterThan\n";

        }
    }, pgm->types.at(registers[insn.operand1Id].type));
}

void Interpreter::stepFOrdLessThanEqual(const InsnFOrdLessThanEqual& insn)
{
    std::visit([this, &insn](auto&& type) {

        using T = std::decay_t<decltype(type)>;

        if constexpr (std::is_same_v<T, TypeFloat>) {

            float operand1 = registerAs<float>(insn.operand1Id);
            float operand2 = registerAs<float>(insn.operand2Id);
            bool result = operand1 <= operand2;
            registerAs<bool>(insn.resultId) = result;

        } else if constexpr (std::is_same_v<T, TypeVector>) {

            float* operand1 = &registerAs<float>(insn.operand1Id);
            float* operand2 = &registerAs<float>(insn.operand2Id);
            bool* result = &registerAs<bool>(insn.resultId);
            for(int i = 0; i < type.count; i++) {
                result[i] = operand1[i] <= operand2[i];
            }

        } else {

            std::cout << "Unknown type for FOrdLessThanEqual\n";

        }
    }, pgm->types.at(registers[insn.operand1Id].type));
}

void Interpreter::stepFOrdEqual(const InsnFOrdEqual& insn)
{
    std::visit([this, &insn](auto&& type) {

        using T = std::decay_t<decltype(type)>;

        if constexpr (std::is_same_v<T, TypeFloat>) {

            float operand1 = registerAs<float>(insn.operand1Id);
            float operand2 = registerAs<float>(insn.operand2Id);
            // XXX I don't know the difference between ordered and equal
            // vs. unordered and equal, so I don't know which this is.
            bool result = operand1 == operand2;
            registerAs<bool>(insn.resultId) = result;

        } else if constexpr (std::is_same_v<T, TypeVector>) {

            float* operand1 = &registerAs<float>(insn.operand1Id);
            float* operand2 = &registerAs<float>(insn.operand2Id);
            bool* result = &registerAs<bool>(insn.resultId);
            for(int i = 0; i < type.count; i++) {
                result[i] = operand1[i] == operand2[i];
            }

        } else {

            std::cout << "Unknown type for FOrdEqual\n";

        }
    }, pgm->types.at(registers[insn.operand1Id].type));
}

void Interpreter::stepFNegate(const InsnFNegate& insn)
{
    std::visit([this, &insn](auto&& type) {

        using T = std::decay_t<decltype(type)>;

        if constexpr (std::is_same_v<T, TypeFloat>) {

            registerAs<float>(insn.resultId) = -registerAs<float>(insn.operandId);

        } else if constexpr (std::is_same_v<T, TypeVector>) {

            float* operand = &registerAs<float>(insn.operandId);
            float* result = &registerAs<float>(insn.resultId);
            for(int i = 0; i < type.count; i++) {
                result[i] = -operand[i];
            }

        } else {

            // Doesn't seem necessary to do matrices, the assembly
            // extracts the vectors and negates them and contructs
            // a new matrix.

            std::cout << "Unknown type for FNegate\n";

        }
    }, pgm->types.at(insn.type));
}

// Computes the dot product of two vectors.
float dotProduct(float *a, float *b, int count)
{
    float dot = 0.0;

    for (int i = 0; i < count; i++) {
        dot += a[i]*b[i];
    }

    return dot;
}

void Interpreter::stepDot(const InsnDot& insn)
{
    std::visit([this, &insn](auto&& type) {

        using T = std::decay_t<decltype(type)>;

        const Register &r1 = registers[insn.vector1Id];
        const TypeVector &t1 = std::get<TypeVector>(pgm->types.at(r1.type));

        if constexpr (std::is_same_v<T, TypeFloat>) {

            float* vector1 = &registerAs<float>(insn.vector1Id);
            float* vector2 = &registerAs<float>(insn.vector2Id);
            registerAs<float>(insn.resultId) = dotProduct(vector1, vector2, t1.count);

        } else {

            std::cout << "Unknown type for Dot\n";

        }
    }, pgm->types.at(insn.type));
}

void Interpreter::stepFOrdGreaterThanEqual(const InsnFOrdGreaterThanEqual& insn)
{
    std::visit([this, &insn](auto&& type) {

        using T = std::decay_t<decltype(type)>;

        if constexpr (std::is_same_v<T, TypeFloat>) {

            float operand1 = registerAs<float>(insn.operand1Id);
            float operand2 = registerAs<float>(insn.operand2Id);
            bool result = operand1 >= operand2;
            registerAs<bool>(insn.resultId) = result;

        } else if constexpr (std::is_same_v<T, TypeVector>) {

            float* operand1 = &registerAs<float>(insn.operand1Id);
            float* operand2 = &registerAs<float>(insn.operand2Id);
            bool* result = &registerAs<bool>(insn.resultId);
            for(int i = 0; i < type.count; i++) {
                result[i] = operand1[i] >= operand2[i];
            }

        } else {

            std::cout << "Unknown type for FOrdGreaterThanEqual\n";

        }
    }, pgm->types.at(registers[insn.operand1Id].type));
}

void Interpreter::stepSLessThan(const InsnSLessThan& insn)
{
    std::visit([this, &insn](auto&& type) {

        using T = std::decay_t<decltype(type)>;

        if constexpr (std::is_same_v<T, TypeInt>) {

            int32_t operand1 = registerAs<int32_t>(insn.operand1Id);
            int32_t operand2 = registerAs<int32_t>(insn.operand2Id);
            bool result = operand1 < operand2;
            registerAs<bool>(insn.resultId) = result;

        } else if constexpr (std::is_same_v<T, TypeVector>) {

            int32_t* operand1 = &registerAs<int32_t>(insn.operand1Id);
            int32_t* operand2 = &registerAs<int32_t>(insn.operand2Id);
            bool* result = &registerAs<bool>(insn.resultId);
            for(int i = 0; i < type.count; i++) {
                result[i] = operand1[i] < operand2[i];
            }

        } else {

            std::cout << "Unknown type for SLessThan\n";

        }
    }, pgm->types.at(registers[insn.operand1Id].type));
}

void Interpreter::stepSDiv(const InsnSDiv& insn)
{
    std::visit([this, &insn](auto&& type) {

        using T = std::decay_t<decltype(type)>;

        if constexpr (std::is_same_v<T, TypeInt>) {

            int32_t operand1 = registerAs<int32_t>(insn.operand1Id);
            int32_t operand2 = registerAs<int32_t>(insn.operand2Id);
            int32_t result = operand1 / operand2;
            registerAs<int32_t>(insn.resultId) = result;

        } else if constexpr (std::is_same_v<T, TypeVector>) {

            int32_t* operand1 = &registerAs<int32_t>(insn.operand1Id);
            int32_t* operand2 = &registerAs<int32_t>(insn.operand2Id);
            int32_t* result = &registerAs<int32_t>(insn.resultId);
            for(int i = 0; i < type.count; i++) {
                result[i] = operand1[i] / operand2[i];
            }

        } else {

            std::cout << "Unknown type for SDiv\n";

        }
    }, pgm->types.at(registers[insn.operand1Id].type));
}

void Interpreter::stepIEqual(const InsnIEqual& insn)
{
    std::visit([this, &insn](auto&& type) {

        using T = std::decay_t<decltype(type)>;

        if constexpr (std::is_same_v<T, TypeInt>) {

            uint32_t operand1 = registerAs<uint32_t>(insn.operand1Id);
            uint32_t operand2 = registerAs<uint32_t>(insn.operand2Id);
            bool result = operand1 == operand2;
            registerAs<bool>(insn.resultId) = result;

        } else if constexpr (std::is_same_v<T, TypeVector>) {

            uint32_t* operand1 = &registerAs<uint32_t>(insn.operand1Id);
            uint32_t* operand2 = &registerAs<uint32_t>(insn.operand2Id);
            bool* result = &registerAs<bool>(insn.resultId);
            for(int i = 0; i < type.count; i++) {
                result[i] = operand1[i] == operand2[i];
            }

        } else {

            std::cout << "Unknown type for IEqual\n";

        }
    }, pgm->types.at(registers[insn.operand1Id].type));
}

void Interpreter::stepLogicalNot(const InsnLogicalNot& insn)
{
    std::visit([this, &insn](auto&& type) {

        using T = std::decay_t<decltype(type)>;

        if constexpr (std::is_same_v<T, TypeBool>) {

            registerAs<bool>(insn.resultId) = !registerAs<bool>(insn.operandId);

        } else if constexpr (std::is_same_v<T, TypeVector>) {

            bool* operand = &registerAs<bool>(insn.operandId);
            bool* result = &registerAs<bool>(insn.resultId);
            for(int i = 0; i < type.count; i++) {
                result[i] = !operand[i];
            }

        } else {

            std::cout << "Unknown type for LogicalNot\n";

        }
    }, pgm->types.at(registers[insn.operandId].type));
}

void Interpreter::stepLogicalOr(const InsnLogicalOr& insn)
{
    std::visit([this, &insn](auto&& type) {

        using T = std::decay_t<decltype(type)>;

        if constexpr (std::is_same_v<T, TypeBool>) {

            bool operand1 = registerAs<bool>(insn.operand1Id);
            bool operand2 = registerAs<bool>(insn.operand2Id);
            registerAs<bool>(insn.resultId) = operand1 || operand2;

        } else if constexpr (std::is_same_v<T, TypeVector>) {

            bool* operand1 = &registerAs<bool>(insn.operand1Id);
            bool* operand2 = &registerAs<bool>(insn.operand2Id);
            bool* result = &registerAs<bool>(insn.resultId);
            for(int i = 0; i < type.count; i++) {
                result[i] = operand1[i] || operand2[i];
            }

        } else {

            std::cout << "Unknown type for LogicalOr\n";

        }
    }, pgm->types.at(registers[insn.operand1Id].type));
}

void Interpreter::stepSelect(const InsnSelect& insn)
{
    std::visit([this, &insn](auto&& type) {

        using T = std::decay_t<decltype(type)>;

        if constexpr (std::is_same_v<T, TypeFloat>) {

            bool condition = registerAs<bool>(insn.conditionId);
            float object1 = registerAs<float>(insn.object1Id);
            float object2 = registerAs<float>(insn.object2Id);
            float result = condition ? object1 : object2;
            registerAs<float>(insn.resultId) = result;

        } else if constexpr (std::is_same_v<T, TypeVector>) {

            bool* condition = &registerAs<bool>(insn.conditionId);
            // XXX shouldn't assume floats here. Any data is valid.
            float* object1 = &registerAs<float>(insn.object1Id);
            float* object2 = &registerAs<float>(insn.object2Id);
            float* result = &registerAs<float>(insn.resultId);
            for(int i = 0; i < type.count; i++) {
                result[i] = condition[i] ? object1[i] : object2[i];
            }

        } else {

            std::cout << "Unknown type for stepSelect\n";

        }
    }, pgm->types.at(insn.type));
}

void Interpreter::stepVectorTimesScalar(const InsnVectorTimesScalar& insn)
{
    float* vector = &registerAs<float>(insn.vectorId);
    float scalar = registerAs<float>(insn.scalarId);
    float* result = &registerAs<float>(insn.resultId);

    const TypeVector &type = std::get<TypeVector>(pgm->types.at(insn.type));

    for(int i = 0; i < type.count; i++) {
        result[i] = vector[i] * scalar;
    }
}

void Interpreter::stepMatrixTimesVector(const InsnMatrixTimesVector& insn)
{
    float* matrix = &registerAs<float>(insn.matrixId);
    float* vector = &registerAs<float>(insn.vectorId);
    float* result = &registerAs<float>(insn.resultId);

    const Register &vectorReg = registers[insn.vectorId];

    const TypeVector &resultType = std::get<TypeVector>(pgm->types.at(insn.type));
    const TypeVector &vectorType = std::get<TypeVector>(pgm->types.at(vectorReg.type));

    int rn = resultType.count;
    int vn = vectorType.count;

    for(int i = 0; i < rn; i++) {
        float dot = 0.0;

        for(int j = 0; j < vn; j++) {
            dot += matrix[i + j*rn]*vector[j];
        }

        result[i] = dot;
    }
}

void Interpreter::stepVectorTimesMatrix(const InsnVectorTimesMatrix& insn)
{
    float* vector = &registerAs<float>(insn.vectorId);
    float* matrix = &registerAs<float>(insn.matrixId);
    float* result = &registerAs<float>(insn.resultId);

    const Register &vectorReg = registers[insn.vectorId];

    const TypeVector &resultType = std::get<TypeVector>(pgm->types.at(insn.type));
    const TypeVector &vectorType = std::get<TypeVector>(pgm->types.at(vectorReg.type));

    int rn = resultType.count;
    int vn = vectorType.count;

    for(int i = 0; i < rn; i++) {
        result[i] = dotProduct(vector, matrix + vn*i, vn);
    }
}

void Interpreter::stepVectorShuffle(const InsnVectorShuffle& insn)
{
    Register& obj = registers[insn.resultId];
    const Register &r1 = registers[insn.vector1Id];
    const Register &r2 = registers[insn.vector2Id];
    const TypeVector &t1 = std::get<TypeVector>(pgm->types.at(r1.type));
    uint32_t n1 = t1.count;
    uint32_t elementSize = pgm->typeSizes.at(t1.type);

    for(int i = 0; i < insn.componentsId.size(); i++) {
        uint32_t component = insn.componentsId[i];
        unsigned char *src = component < n1
            ? r1.data + component*elementSize
            : r2.data + (component - n1)*elementSize;
        std::copy(src, src + elementSize, obj.data + i*elementSize);
    }
}

void Interpreter::stepConvertSToF(const InsnConvertSToF& insn)
{
    std::visit([this, &insn](auto&& type) {

        using T = std::decay_t<decltype(type)>;

        if constexpr (std::is_same_v<T, TypeFloat>) {

            int32_t src = registerAs<int32_t>(insn.signedValueId);
            registerAs<float>(insn.resultId) = src;

        } else if constexpr (std::is_same_v<T, TypeVector>) {

            int32_t* src = &registerAs<int32_t>(insn.signedValueId);
            float* dst = &registerAs<float>(insn.resultId);
            for(int i = 0; i < type.count; i++) {
                dst[i] = src[i];
            }

        } else {

            std::cout << "Unknown type for ConvertSToF\n";

        }
    }, pgm->types.at(insn.type));
}

void Interpreter::stepConvertFToS(const InsnConvertFToS& insn)
{
    std::visit([this, &insn](auto&& type) {

        using T = std::decay_t<decltype(type)>;

        if constexpr (std::is_same_v<T, TypeInt>) {

            float src = registerAs<float>(insn.floatValueId);
            registerAs<uint32_t>(insn.resultId) = src;

        } else if constexpr (std::is_same_v<T, TypeVector>) {

            float* src = &registerAs<float>(insn.floatValueId);
            uint32_t* dst = &registerAs<uint32_t>(insn.resultId);
            for(int i = 0; i < type.count; i++) {
                dst[i] = src[i];
            }

        } else {

            std::cout << "Unknown type for ConvertFToS\n";

        }
    }, pgm->types.at(insn.type));
}

void Interpreter::stepAccessChain(const InsnAccessChain& insn)
{
    Pointer& basePointer = pointers.at(insn.baseId);
    uint32_t type = basePointer.type;
    size_t offset = basePointer.offset;
    for(auto& id: insn.indexesId) {
        int32_t j = registerAs<int32_t>(id);
        for(int i = 0; i < j; i++) {
            offset += pgm->typeSizes.at(pgm->getConstituentType(type, i));
        }
        type = pgm->getConstituentType(type, j);
    }
    if(false) {
        std::cout << "accesschain of " << basePointer.offset << " yielded " << offset << "\n";
    }
    uint32_t pointedType = std::get<TypePointer>(pgm->types.at(insn.type)).type;
    pointers[insn.resultId] = Pointer { pointedType, basePointer.storageClass, offset };
}

void Interpreter::stepFunctionParameter(const InsnFunctionParameter& insn)
{
    uint32_t sourceId = callstack.back(); callstack.pop_back();
    // XXX is this ever a register?
    pointers[insn.resultId] = pointers[sourceId];
    if(false) std::cout << "function parameter " << insn.resultId << " receives " << sourceId << "\n";
}

void Interpreter::stepReturn(const InsnReturn& insn)
{
    callstack.pop_back(); // return parameter not used.
    pc = callstack.back(); callstack.pop_back();
}

void Interpreter::stepReturnValue(const InsnReturnValue& insn)
{
    // Return value.
    uint32_t returnId = callstack.back(); callstack.pop_back();
    registers[returnId] = registers[insn.valueId];

    pc = callstack.back(); callstack.pop_back();
}

void Interpreter::stepFunctionCall(const InsnFunctionCall& insn)
{
    const Function& function = pgm->functions.at(insn.functionId);

    callstack.push_back(pc);
    callstack.push_back(insn.resultId);
    for(int i = insn.operandId.size() - 1; i >= 0; i--) {
        callstack.push_back(insn.operandId[i]);
    }
    pc = function.start;
}

void Interpreter::stepGLSLstd450Distance(const InsnGLSLstd450Distance& insn)
{
    std::visit([this, &insn](auto&& type) {

        using T = std::decay_t<decltype(type)>;

        if constexpr (std::is_same_v<T, TypeFloat>) {

            float p0 = registerAs<float>(insn.p0Id);
            float p1 = registerAs<float>(insn.p1Id);
            float radicand = (p1 - p0) * (p1 - p0);
            registerAs<float>(insn.resultId) = sqrtf(radicand);

        } else if constexpr (std::is_same_v<T, TypeVector>) {

            float* p0 = &registerAs<float>(insn.p0Id);
            float* p1 = &registerAs<float>(insn.p1Id);
            float radicand = 0;
            for(int i = 0; i < type.count; i++) {
                radicand += (p1[i] - p0[i]) * (p1[i] - p0[i]);
            }
            registerAs<float>(insn.resultId) = sqrtf(radicand);

        } else {

            std::cout << "Unknown type for Distance\n";

        }
    }, pgm->types.at(registers[insn.p0Id].type));
}

void Interpreter::stepGLSLstd450Length(const InsnGLSLstd450Length& insn)
{
    std::visit([this, &insn](auto&& type) {

        using T = std::decay_t<decltype(type)>;

        if constexpr (std::is_same_v<T, TypeFloat>) {

            float x = registerAs<float>(insn.xId);
            registerAs<float>(insn.resultId) = fabsf(x);

        } else if constexpr (std::is_same_v<T, TypeVector>) {

            float* x = &registerAs<float>(insn.xId);
            float length = 0;
            for(int i = 0; i < type.count; i++) {
                length += x[i]*x[i];
            }
            registerAs<float>(insn.resultId) = sqrtf(length);

        } else {

            std::cout << "Unknown type for Length\n";

        }
    }, pgm->types.at(registers[insn.xId].type));
}

void Interpreter::stepGLSLstd450FMax(const InsnGLSLstd450FMax& insn)
{
    std::visit([this, &insn](auto&& type) {

        using T = std::decay_t<decltype(type)>;

        if constexpr (std::is_same_v<T, TypeFloat>) {

            float x = registerAs<float>(insn.xId);
            float y = registerAs<float>(insn.yId);
            registerAs<float>(insn.resultId) = fmaxf(x, y);

        } else if constexpr (std::is_same_v<T, TypeVector>) {

            float* x = &registerAs<float>(insn.xId);
            float* y = &registerAs<float>(insn.yId);
            float* result = &registerAs<float>(insn.resultId);
            for(int i = 0; i < type.count; i++) {
                result[i] = fmaxf(x[i], y[i]);
            }

        } else {

            std::cout << "Unknown type for FMax\n";

        }
    }, pgm->types.at(registers[insn.xId].type));
}

void Interpreter::stepGLSLstd450FMin(const InsnGLSLstd450FMin& insn)
{
    std::visit([this, &insn](auto&& type) {

        using T = std::decay_t<decltype(type)>;

        if constexpr (std::is_same_v<T, TypeFloat>) {

            float x = registerAs<float>(insn.xId);
            float y = registerAs<float>(insn.yId);
            registerAs<float>(insn.resultId) = fminf(x, y);

        } else if constexpr (std::is_same_v<T, TypeVector>) {

            float* x = &registerAs<float>(insn.xId);
            float* y = &registerAs<float>(insn.yId);
            float* result = &registerAs<float>(insn.resultId);
            for(int i = 0; i < type.count; i++) {
                result[i] = fminf(x[i], y[i]);
            }

        } else {

            std::cout << "Unknown type for FMin\n";

        }
    }, pgm->types.at(registers[insn.xId].type));
}

void Interpreter::stepGLSLstd450Pow(const InsnGLSLstd450Pow& insn)
{
    std::visit([this, &insn](auto&& type) {

        using T = std::decay_t<decltype(type)>;

        if constexpr (std::is_same_v<T, TypeFloat>) {

            float x = registerAs<float>(insn.xId);
            float y = registerAs<float>(insn.yId);
            registerAs<float>(insn.resultId) = powf(x, y);

        } else if constexpr (std::is_same_v<T, TypeVector>) {

            float* x = &registerAs<float>(insn.xId);
            float* y = &registerAs<float>(insn.yId);
            float* result = &registerAs<float>(insn.resultId);
            for(int i = 0; i < type.count; i++) {
                result[i] = powf(x[i], y[i]);
            }

        } else {

            std::cout << "Unknown type for Pow\n";

        }
    }, pgm->types.at(registers[insn.xId].type));
}

void Interpreter::stepGLSLstd450Normalize(const InsnGLSLstd450Normalize& insn)
{
    std::visit([this, &insn](auto&& type) {

        using T = std::decay_t<decltype(type)>;

        if constexpr (std::is_same_v<T, TypeFloat>) {

            float x = registerAs<float>(insn.xId);
            registerAs<float>(insn.resultId) = x < 0 ? -1 : 1;

        } else if constexpr (std::is_same_v<T, TypeVector>) {

            float* x = &registerAs<float>(insn.xId);
            float length = 0;
            for(int i = 0; i < type.count; i++) {
                length += x[i]*x[i];
            }
            length = sqrtf(length);

            float* result = &registerAs<float>(insn.resultId);
            for(int i = 0; i < type.count; i++) {
                result[i] = length == 0 ? 0 : x[i]/length;
            }

        } else {

            std::cout << "Unknown type for Normalize\n";

        }
    }, pgm->types.at(registers[insn.xId].type));
}

void Interpreter::stepGLSLstd450Sin(const InsnGLSLstd450Sin& insn)
{
    std::visit([this, &insn](auto&& type) {

        using T = std::decay_t<decltype(type)>;

        if constexpr (std::is_same_v<T, TypeFloat>) {

            float x = registerAs<float>(insn.xId);
            registerAs<float>(insn.resultId) = sin(x);

        } else if constexpr (std::is_same_v<T, TypeVector>) {

            float* x = &registerAs<float>(insn.xId);
            float* result = &registerAs<float>(insn.resultId);
            for(int i = 0; i < type.count; i++) {
                result[i] = sin(x[i]);
            }

        } else {

            std::cout << "Unknown type for Sin\n";

        }
    }, pgm->types.at(registers[insn.xId].type));
}

void Interpreter::stepGLSLstd450Cos(const InsnGLSLstd450Cos& insn)
{
    std::visit([this, &insn](auto&& type) {

        using T = std::decay_t<decltype(type)>;

        if constexpr (std::is_same_v<T, TypeFloat>) {

            float x = registerAs<float>(insn.xId);
            registerAs<float>(insn.resultId) = cos(x);

        } else if constexpr (std::is_same_v<T, TypeVector>) {

            float* x = &registerAs<float>(insn.xId);
            float* result = &registerAs<float>(insn.resultId);
            for(int i = 0; i < type.count; i++) {
                result[i] = cos(x[i]);
            }

        } else {

            std::cout << "Unknown type for Cos\n";

        }
    }, pgm->types.at(registers[insn.xId].type));
}

void Interpreter::stepGLSLstd450Atan(const InsnGLSLstd450Atan& insn)
{
    std::visit([this, &insn](auto&& type) {

        using T = std::decay_t<decltype(type)>;

        if constexpr (std::is_same_v<T, TypeFloat>) {

            float y_over_x = registerAs<float>(insn.y_over_xId);
            registerAs<float>(insn.resultId) = atanf(y_over_x);

        } else if constexpr (std::is_same_v<T, TypeVector>) {

            float* y_over_x = &registerAs<float>(insn.y_over_xId);
            float* result = &registerAs<float>(insn.resultId);
            for(int i = 0; i < type.count; i++) {
                result[i] = atanf(y_over_x[i]);
            }

        } else {

            std::cout << "Unknown type for Atan\n";

        }
    }, pgm->types.at(registers[insn.y_over_xId].type));
}

void Interpreter::stepGLSLstd450Atan2(const InsnGLSLstd450Atan2& insn)
{
    std::visit([this, &insn](auto&& type) {

        using T = std::decay_t<decltype(type)>;

        if constexpr (std::is_same_v<T, TypeFloat>) {

            float y = registerAs<float>(insn.yId);
            float x = registerAs<float>(insn.xId);
            registerAs<float>(insn.resultId) = atan2f(y, x);

        } else if constexpr (std::is_same_v<T, TypeVector>) {

            float* y = &registerAs<float>(insn.yId);
            float* x = &registerAs<float>(insn.xId);
            float* result = &registerAs<float>(insn.resultId);
            for(int i = 0; i < type.count; i++) {
                result[i] = atan2f(y[i], x[i]);
            }

        } else {

            std::cout << "Unknown type for Atan2\n";

        }
    }, pgm->types.at(registers[insn.xId].type));
}

void Interpreter::stepGLSLstd450FAbs(const InsnGLSLstd450FAbs& insn)
{
    std::visit([this, &insn](auto&& type) {

        using T = std::decay_t<decltype(type)>;

        if constexpr (std::is_same_v<T, TypeFloat>) {

            float x = registerAs<float>(insn.xId);
            registerAs<float>(insn.resultId) = fabsf(x);

        } else if constexpr (std::is_same_v<T, TypeVector>) {

            float* x = &registerAs<float>(insn.xId);
            float* result = &registerAs<float>(insn.resultId);
            for(int i = 0; i < type.count; i++) {
                result[i] = fabsf(x[i]);
            }

        } else {

            std::cout << "Unknown type for FAbs\n";

        }
    }, pgm->types.at(registers[insn.xId].type));
}

void Interpreter::stepGLSLstd450Exp(const InsnGLSLstd450Exp& insn)
{
    std::visit([this, &insn](auto&& type) {

        using T = std::decay_t<decltype(type)>;

        if constexpr (std::is_same_v<T, TypeFloat>) {

            float x = registerAs<float>(insn.xId);
            registerAs<float>(insn.resultId) = expf(x);

        } else if constexpr (std::is_same_v<T, TypeVector>) {

            float* x = &registerAs<float>(insn.xId);
            float* result = &registerAs<float>(insn.resultId);
            for(int i = 0; i < type.count; i++) {
                result[i] = expf(x[i]);
            }

        } else {

            std::cout << "Unknown type for Exp\n";

        }
    }, pgm->types.at(registers[insn.xId].type));
}

void Interpreter::stepGLSLstd450Exp2(const InsnGLSLstd450Exp2& insn)
{
    std::visit([this, &insn](auto&& type) {

        using T = std::decay_t<decltype(type)>;

        if constexpr (std::is_same_v<T, TypeFloat>) {

            float x = registerAs<float>(insn.xId);
            registerAs<float>(insn.resultId) = exp2f(x);

        } else if constexpr (std::is_same_v<T, TypeVector>) {

            float* x = &registerAs<float>(insn.xId);
            float* result = &registerAs<float>(insn.resultId);
            for(int i = 0; i < type.count; i++) {
                result[i] = exp2f(x[i]);
            }

        } else {

            std::cout << "Unknown type for Exp2\n";

        }
    }, pgm->types.at(registers[insn.xId].type));
}

void Interpreter::stepGLSLstd450Floor(const InsnGLSLstd450Floor& insn)
{
    std::visit([this, &insn](auto&& type) {

        using T = std::decay_t<decltype(type)>;

        if constexpr (std::is_same_v<T, TypeFloat>) {

            float x = registerAs<float>(insn.xId);
            registerAs<float>(insn.resultId) = floor(x);

        } else if constexpr (std::is_same_v<T, TypeVector>) {

            float* x = &registerAs<float>(insn.xId);
            float* result = &registerAs<float>(insn.resultId);
            for(int i = 0; i < type.count; i++) {
                result[i] = floor(x[i]);
            }

        } else {

            std::cout << "Unknown type for Floor\n";

        }
    }, pgm->types.at(registers[insn.xId].type));
}

void Interpreter::stepGLSLstd450Fract(const InsnGLSLstd450Fract& insn)
{
    std::visit([this, &insn](auto&& type) {

        using T = std::decay_t<decltype(type)>;

        if constexpr (std::is_same_v<T, TypeFloat>) {

            float x = registerAs<float>(insn.xId);
            registerAs<float>(insn.resultId) = x - floor(x);

        } else if constexpr (std::is_same_v<T, TypeVector>) {

            float* x = &registerAs<float>(insn.xId);
            float* result = &registerAs<float>(insn.resultId);
            for(int i = 0; i < type.count; i++) {
                result[i] = x[i] - floor(x[i]);
            }

        } else {

            std::cout << "Unknown type for Fract\n";

        }
    }, pgm->types.at(registers[insn.xId].type));
}

// Returns the value x clamped to the range minVal to maxVal per the GLSL docs.
static float fclamp(float x, float minVal, float maxVal)
{
    return fminf(fmaxf(x, minVal), maxVal);
}

// Compute the smoothstep function per the GLSL docs. They say that the
// results are undefined if edge0 >= edge1, but we allow edge0 > edge1.
static float smoothstep(float edge0, float edge1, float x)
{
    if (edge0 == edge1) {
        return 0;
    }

    float t = fclamp((x - edge0)/(edge1 - edge0), 0.0, 1.0);

    return t*t*(3 - 2*t);
}

// Mixes between x and y according to a.
static float fmix(float x, float y, float a)
{
    return x*(1.0 - a) + y*a;
}

void Interpreter::stepGLSLstd450FClamp(const InsnGLSLstd450FClamp& insn)
{
    std::visit([this, &insn](auto&& type) {

        using T = std::decay_t<decltype(type)>;

        if constexpr (std::is_same_v<T, TypeFloat>) {

            float x = registerAs<float>(insn.xId);
            float minVal = registerAs<float>(insn.minValId);
            float maxVal = registerAs<float>(insn.maxValId);
            registerAs<float>(insn.resultId) = fclamp(x, minVal, maxVal);

        } else if constexpr (std::is_same_v<T, TypeVector>) {

            float* x = &registerAs<float>(insn.xId);
            float* minVal = &registerAs<float>(insn.minValId);
            float* maxVal = &registerAs<float>(insn.maxValId);
            float* result = &registerAs<float>(insn.resultId);
            for(int i = 0; i < type.count; i++) {
                result[i] = fclamp(x[i], minVal[i], maxVal[i]);
            }

        } else {

            std::cout << "Unknown type for FClamp\n";

        }
    }, pgm->types.at(registers[insn.xId].type));
}

void Interpreter::stepGLSLstd450FMix(const InsnGLSLstd450FMix& insn)
{
    std::visit([this, &insn](auto&& type) {

        using T = std::decay_t<decltype(type)>;

        if constexpr (std::is_same_v<T, TypeFloat>) {

            float x = registerAs<float>(insn.xId);
            float y = registerAs<float>(insn.yId);
            float a = registerAs<float>(insn.aId);
            registerAs<float>(insn.resultId) = fmix(x, y, a);

        } else if constexpr (std::is_same_v<T, TypeVector>) {

            float* x = &registerAs<float>(insn.xId);
            float* y = &registerAs<float>(insn.yId);
            float* a = &registerAs<float>(insn.aId);
            float* result = &registerAs<float>(insn.resultId);
            for(int i = 0; i < type.count; i++) {
                result[i] = fmix(x[i], y[i], a[i]);
            }

        } else {

            std::cout << "Unknown type for FMix\n";

        }
    }, pgm->types.at(registers[insn.xId].type));
}

void Interpreter::stepGLSLstd450SmoothStep(const InsnGLSLstd450SmoothStep& insn)
{
    std::visit([this, &insn](auto&& type) {

        using T = std::decay_t<decltype(type)>;

        if constexpr (std::is_same_v<T, TypeFloat>) {

            float edge0 = registerAs<float>(insn.edge0Id);
            float edge1 = registerAs<float>(insn.edge1Id);
            float x = registerAs<float>(insn.xId);
            registerAs<float>(insn.resultId) = smoothstep(edge0, edge1, x);

        } else if constexpr (std::is_same_v<T, TypeVector>) {

            float* edge0 = &registerAs<float>(insn.edge0Id);
            float* edge1 = &registerAs<float>(insn.edge1Id);
            float* x = &registerAs<float>(insn.xId);
            float* result = &registerAs<float>(insn.resultId);
            for(int i = 0; i < type.count; i++) {
                result[i] = smoothstep(edge0[i], edge1[i], x[i]);
            }

        } else {

            std::cout << "Unknown type for SmoothStep\n";

        }
    }, pgm->types.at(registers[insn.xId].type));
}

void Interpreter::stepGLSLstd450Step(const InsnGLSLstd450Step& insn)
{
    std::visit([this, &insn](auto&& type) {

        using T = std::decay_t<decltype(type)>;

        if constexpr (std::is_same_v<T, TypeFloat>) {

            float edge = registerAs<float>(insn.edgeId);
            float x = registerAs<float>(insn.xId);
            registerAs<float>(insn.resultId) = x < edge ? 0.0 : 1.0;

        } else if constexpr (std::is_same_v<T, TypeVector>) {

            float* edge = &registerAs<float>(insn.edgeId);
            float* x = &registerAs<float>(insn.xId);
            float* result = &registerAs<float>(insn.resultId);
            for(int i = 0; i < type.count; i++) {
                result[i] = x[i] < edge[i] ? 0.0 : 1.0;
            }

        } else {

            std::cout << "Unknown type for Step\n";

        }
    }, pgm->types.at(registers[insn.xId].type));
}

void Interpreter::stepGLSLstd450Cross(const InsnGLSLstd450Cross& insn)
{
    std::visit([this, &insn](auto&& type) {

        using T = std::decay_t<decltype(type)>;

        if constexpr (std::is_same_v<T, TypeVector>) {

            float* x = &registerAs<float>(insn.xId);
            float* y = &registerAs<float>(insn.yId);
            float* result = &registerAs<float>(insn.resultId);

            assert(type.count == 3);

            result[0] = x[1]*y[2] - y[1]*x[2];
            result[1] = x[2]*y[0] - y[2]*x[0];
            result[2] = x[0]*y[1] - y[0]*x[1];

        } else {

            std::cout << "Unknown type for Cross\n";

        }
    }, pgm->types.at(registers[insn.xId].type));
}

void Interpreter::stepGLSLstd450Reflect(const InsnGLSLstd450Reflect& insn)
{
    std::visit([this, &insn](auto&& type) {

        using T = std::decay_t<decltype(type)>;

        if constexpr (std::is_same_v<T, TypeFloat>) {

            float i = registerAs<float>(insn.iId);
            float n = registerAs<float>(insn.nId);

            float dot = n*i;

            registerAs<float>(insn.resultId) = i - 2.0*dot*n;

        } else if constexpr (std::is_same_v<T, TypeVector>) {

            float* i = &registerAs<float>(insn.iId);
            float* n = &registerAs<float>(insn.nId);
            float* result = &registerAs<float>(insn.resultId);

            float dot = dotProduct(n, i, type.count);

            for (int k = 0; k < type.count; k++) {
                result[k] = i[k] - 2.0*dot*n[k];
            }

        } else {

            std::cout << "Unknown type for Reflect\n";

        }
    }, pgm->types.at(registers[insn.iId].type));
}

void Interpreter::stepBranch(const InsnBranch& insn)
{
    pc = pgm->labels.at(insn.targetLabelId);
}

void Interpreter::stepBranchConditional(const InsnBranchConditional& insn)
{
    bool condition = registerAs<bool>(insn.conditionId);
    pc = pgm->labels.at(condition ? insn.trueLabelId : insn.falseLabelId);
}

void Interpreter::stepPhi(const InsnPhi& insn)
{
    Register& obj = registers[insn.resultId];
    uint32_t size = pgm->typeSizes.at(obj.type);

    bool found = false;
    for(int i = 0; !found && i < insn.operandId.size(); i += 2) {
        uint32_t srcId = insn.operandId[i];
        uint32_t parentId = insn.operandId[i + 1];

        if (parentId == previousBlockId) {
            const Register &src = registers[srcId];
            std::copy(src.data, src.data + size, obj.data);
            found = true;
        }
    }

    if (!found) {
        std::cout << "Error: Phi didn't find any label, previous " << previousBlockId
            << ", current " << currentBlockId << "\n";
        for(int i = 0; i < insn.operandId.size(); i += 2) {
            std::cout << "    " << insn.operandId[i + 1] << "\n";
        }
    }
}

ImagePtr texture;

// XXX image binding
// XXX implicit LOD level and thus texel interpolants
void Interpreter::stepImageSampleImplicitLod(const InsnImageSampleImplicitLod& insn)
{
    // uint32_t type; // result type
    // uint32_t resultId; // SSA register for result value
    // uint32_t sampledImageId; // operand from register
    // uint32_t coordinateId; // operand from register
    // uint32_t imageOperands; // ImageOperands (optional)
    v4float rgba;

    // Sample the image
    std::visit([this, &insn, &rgba](auto&& type) {

        using T = std::decay_t<decltype(type)>;

        if constexpr (std::is_same_v<T, TypeVector>) {

            assert(type.count == 2);

            auto [u, v] = registerAs<v2float>(insn.coordinateId);

            unsigned int s = std::clamp(static_cast<unsigned int>(u * texture->width), 0u, texture->width - 1);
            unsigned int t = std::clamp(static_cast<unsigned int>(v * texture->height), 0u, texture->height - 1);
            texture->get(s, t, rgba);

        } else {

            std::cout << "Unhandled type for ImageSampleImplicitLod coordinate\n";

        }
    }, pgm->types.at(registers[insn.coordinateId].type));

    uint32_t resultType = std::get<TypeVector>(pgm->types.at(registers[insn.resultId].type)).type;

    // Store the sample result in register
    std::visit([this, &insn, rgba](auto&& type) {

        using T = std::decay_t<decltype(type)>;

        if constexpr (std::is_same_v<T, TypeFloat>) {

            registerAs<v4float>(insn.resultId) = rgba;

        // else if constexpr (std::is_same_v<T, TypeInt>)


        } else {

            std::cout << "Unhandled type for ImageSampleImplicitLod result\n";

        }
    }, pgm->types.at(resultType));
}


void Interpreter::step()
{
    if(false) std::cout << "address " << pc << "\n";

    Instruction *instruction = pgm->instructions.at(pc++).get();

    // Update our idea of what block we're in. If we just switched blocks,
    // remember the previous one (for Phi).
    uint32_t thisBlockId = instruction->blockId;
    if (thisBlockId != currentBlockId) {
        // I'm not sure this is fully correct. For example, when returning
        // from a function this will set previousBlockId to a block in
        // the called function, but that's not right, it should always
        // point to a block within the current function. I don't think that
        // matters in practice because of the restricted locations where Phi
        // is placed.
        if(false) {
            std::cout << "Previous " << previousBlockId << ", current "
                << currentBlockId << ", new " << thisBlockId << "\n";
        }
        previousBlockId = currentBlockId;
        currentBlockId = thisBlockId;
    }

    instruction->step(this);
}

template <class T>
void Interpreter::set(SpvStorageClass clss, size_t offset, const T& v)
{
    objectInClassAt<T>(clss, offset) = v;
}

template <class T>
void Interpreter::get(SpvStorageClass clss, size_t offset, T& v)
{
    v = objectInClassAt<T>(clss, offset);
}

void Interpreter::run()
{
    currentBlockId = NO_BLOCK_ID;
    previousBlockId = NO_BLOCK_ID;

    // Copy constants to memory. They're treated like variables.
    for(auto& [id, constant]: pgm->constants) {
        registers[id] = constant;
    }

    // init Function variables with initializers before each invocation
    // XXX also need to initialize within function calls?
    for(auto& [id, var]: pgm->variables) {
        pointers[id] = Pointer { var.type, var.storageClass, var.offset };
        if(var.storageClass == SpvStorageClassFunction) {
            assert(var.initializer == NO_INITIALIZER); // XXX will do initializers later
        }
    }

    callstack.push_back(EXECUTION_ENDED); // caller PC
    callstack.push_back(NO_RETURN_REGISTER); // return register
    pc = pgm->mainFunction->start;

    do {
        step();
    } while(pc != EXECUTION_ENDED);
}

// -----------------------------------------------------------------------------------

// Virtual register used by the compiler.
struct CompilerRegister {
    // Type of the data.
    uint32_t type;

    // Number of words of data in this register.
    int count;

    // Physical registers.
    std::vector<uint32_t> phy;

    CompilerRegister()
        : type(NO_REGISTER)
    {
        // Nothing.
    }

    CompilerRegister(uint32_t type, int count)
        : type(type), count(count)
    {
        // Nothing.
    }
};

// Compiles a Program to our ISA.
struct Compiler
{
    const Program *pgm;
    std::map<uint32_t, CompilerRegister> registers;

    Compiler(const Program *pgm) : pgm(pgm)
    {
        // Nothing.
    }

    void compile()
    {
        // Perform physical register assignment.
        assignRegisters();

        for(int pc = 0; pc < pgm->instructions.size(); pc++) {
            for(auto &function : pgm->functions) {
                if(pc == function.second.start) {
                    std::string name = pgm->cleanUpFunctionName(function.first);
                    std::cout
                        << "; ---------------------------- function " << name << "\n"
                        << name << ":\n";
                }
            }

            for(auto &label : pgm->labels) {
                if(pc == label.second) {
                    std::cout << "label" << label.first << ":\n";
                }
            }

            pgm->instructions.at(pc)->emit(this);
        }
    }

    void assignRegisters() {
        // Set up all the virtual registers we'll deal with.
        for(auto [id, type]: pgm->resultTypes) {
            const TypeVector *typeVector = pgm->getTypeAsVector(type);
            int count = typeVector == nullptr ? 1 : typeVector->count;
            registers[id] = CompilerRegister {type, count};
        }

        // Fake physical registers for now, pretend we have 32 of them.
        std::set<uint32_t> PHY_REGS;
        for (int i = 0; i < 32; i++) {
            PHY_REGS.insert(i);
        }

        // Look for blocks at the start of functions.
        for (auto& [labelId, block] : pgm->blocks) {
            if (block->pred.empty()) {
                assignRegisters(block.get(), PHY_REGS);
            }
        }
    }

    // Assigns registers for this block.
    void assignRegisters(Block *block, const std::set<uint32_t> &allPhy) {
        if (pgm->verbose) {
            std::cout << "assignRegisters(" << block->labelId << ")\n";
        }

        // Assigned physical registers.
        std::set<uint32_t> assigned;

        // Registers that are live going into this block have already been
        // assigned. XXX not sure how that can be true.
        for (auto regId : pgm->instructions.at(block->begin)->livein) {
            auto r = registers.find(regId);
            if (r == registers.end()) {
                std::cout << "Warning: Virtual register "
                    << regId << " not found in block " << block->labelId << ".\n";
            } else if (r->second.phy.empty()) {
                std::cout << "Warning: Expected physical register for "
                    << regId << " in block " << block->labelId << ".\n";
            } else {
                for (auto phy : r->second.phy) {
                    assigned.insert(phy);
                }
            }
        }

        for (int pc = block->begin; pc < block->end; pc++) {
            Instruction *instruction = pgm->instructions.at(pc).get();

            // Free up now-unused physical registers.
            for (auto argId : instruction->argIds) {
                // If this virtual register doesn't survive past this line, then we
                // can use its physical register again.
                if (instruction->liveout.find(argId) == instruction->liveout.end()) {
                    auto r = registers.find(argId);
                    if (r != registers.end()) {
                        for (auto phy : r->second.phy) {
                            assigned.erase(phy);
                        }
                    }
                }
            }

            // Assign result registers to physical registers.
            uint32_t resId = instruction->resId;
            if (resId != NO_REGISTER) {
                auto r = registers.find(resId);
                if (r == registers.end()) {
                    std::cout << "Warning: Virtual register "
                        << resId << " not found in block " << block->labelId << ".\n";
                    exit(EXIT_FAILURE);
                }

                for (int i = 0; i < r->second.count; i++) {
                    // Find an available physical register for this virtual register.
                    bool found = false;
                    for (uint32_t phy : allPhy) {
                        if (assigned.find(phy) == assigned.end()) {
                            r->second.phy.push_back(phy);
                            // If the result lives past this instruction, consider its
                            // register assigned.
                            if (instruction->liveout.find(resId) != instruction->liveout.end()) {
                                assigned.insert(phy);
                            }
                            found = true;
                            break;
                        }
                    }
                    if (!found) {
                        std::cout << "Error: No physical register available for "
                            << instruction->resId << "[" << i << "] on line " << pc << ".\n";
                    }
                }
            }
        }

        // Go down dominance tree.
        for (auto& [labelId, subBlock] : pgm->blocks) {
            if (subBlock->idom == block->labelId) {
                assignRegisters(subBlock.get(), allPhy);
            }
        }
    }

    // String for a virtual register ("r12" or more).
    std::string reg(uint32_t id, int index = 0) const {
        std::ostringstream ss;

        ss << "r" << id;

        auto name = pgm->names.find(id);
        if (name != pgm->names.end()) {
            ss << "{" << name->second << "}";
        }

        auto constant = pgm->constants.find(id);
        if (constant != pgm->constants.end()) {
            if (std::holds_alternative<TypeFloat>(pgm->types.at(constant->second.type))) {
                const float *f = reinterpret_cast<float *>(constant->second.data);
                ss << "{=" << *f << "}";
            }
        }

        auto r = registers.find(id);
        if (r != registers.end() && index < r->second.phy.size()) {
            ss << "{x" << r->second.phy[index] << "}";
        }

        return ss.str();
    }

    void emitNotImplemented(const std::string &op)
    {
        std::ostringstream ss;

        ss << op << " not implemented";

        emit("nop", ss.str());
    }

    void emitBinaryOp(const std::string &opName, int op1, int op2, int result)
    {
        auto r = registers.find(result);
        if (r == registers.end()) {
            std::ostringstream ss;
            ss << opName << " " << reg(op1) << ", " << reg(op2) << ", " << reg(result);
            emit(ss.str(), "");
        } else {
            for (int i = 0; i < r->second.count; i++) {
                std::ostringstream ss;
                ss << opName << " " << reg(op1, i) << ", " << reg(op2, i) << ", " << reg(result, i);
                emit(ss.str(), "");
            }
        }
    }

    void emit(const std::string &op, const std::string comment)
    {
        std::ios oldState(nullptr);
        oldState.copyfmt(std::cout);

        std::cout
            << "        "
            << std::left
            << std::setw(30) << op
            << std::setw(0);
        if(!comment.empty()) {
            std::cout << "; " << comment;
        }
        std::cout << "\n";

        std::cout.copyfmt(oldState);
    }
};

// -----------------------------------------------------------------------------------

Instruction::Instruction(uint32_t resId)
    : blockId(NO_BLOCK_ID),
      resId(resId)
{
    // Nothing.
}

void Instruction::emit(Compiler *compiler)
{
    compiler->emitNotImplemented(name());
}

void InsnFAdd::emit(Compiler *compiler)
{
    compiler->emitBinaryOp("fadd", resultId, operand1Id, operand2Id);
}

void InsnFMul::emit(Compiler *compiler)
{
    compiler->emitBinaryOp("fmul", resultId, operand1Id, operand2Id);
}

void InsnFunctionCall::emit(Compiler *compiler)
{
    compiler->emit("push pc", "");
    for(int i = operandId.size() - 1; i >= 0; i--) {
        compiler->emit(std::string("push ") + compiler->reg(operandId[i]), "");
    }
    compiler->emit(std::string("call ") + compiler->pgm->cleanUpFunctionName(functionId), "");
    compiler->emit(std::string("pop ") + compiler->reg(resultId), "");
}

void InsnFunctionParameter::emit(Compiler *compiler)
{
    compiler->emit(std::string("pop ") + compiler->reg(resultId), "");
}

void InsnLoad::emit(Compiler *compiler)
{
    auto r = compiler->registers.find(resultId);
    if (r == compiler->registers.end()) {
        std::ostringstream ss;
        ss << "mov " << compiler->reg(resultId) << ", (" << compiler->reg(pointerId) << ")";
        compiler->emit(ss.str(), "");
    } else {
        for (int i = 0; i < r->second.count; i++) {
            std::ostringstream ss;
            ss << "mov " << compiler->reg(resultId, i)
                << ", (" << compiler->reg(pointerId) << ")" << (i*4);
            compiler->emit(ss.str(), "");
        }
    }
}

void InsnStore::emit(Compiler *compiler)
{
    auto r = compiler->registers.find(objectId);
    if (r == compiler->registers.end()) {
        std::ostringstream ss;
        ss << "mov (" << compiler->reg(pointerId) << "), " << compiler->reg(objectId);
        compiler->emit(ss.str(), "");
    } else {
        for (int i = 0; i < r->second.count; i++) {
            std::ostringstream ss;
            ss << "mov (" << compiler->reg(pointerId) << ")" << (i*4)
                << ", " << compiler->reg(objectId, i);
            compiler->emit(ss.str(), "");
        }
    }
}

void InsnBranch::emit(Compiler *compiler)
{
    std::ostringstream ss;
    ss << "jmp label" << targetLabelId;
    compiler->emit(ss.str(), "");
}

void InsnReturn::emit(Compiler *compiler)
{
    compiler->emit("ret r0", "");
}

void InsnReturnValue::emit(Compiler *compiler)
{
    std::ostringstream ss;
    ss << "ret " << compiler->reg(valueId);
    compiler->emit(ss.str(), "");
}

void InsnFOrdLessThanEqual::emit(Compiler *compiler)
{
    compiler->emitBinaryOp("lte", resultId, operand1Id, operand2Id);
}

void InsnBranchConditional::emit(Compiler *compiler)
{
    std::ostringstream ss;
    ss << "jmp " << compiler->reg(conditionId)
        << ", label" << trueLabelId
        << ", label" << falseLabelId;
    compiler->emit(ss.str(), "");
}

// -----------------------------------------------------------------------------------

// Returns whether successful.
bool compileProgram(const Program &pgm)
{
    Compiler compiler(&pgm);

    compiler.compile();

    return true;
}

// -----------------------------------------------------------------------------------

void eval(Interpreter &interpreter, float x, float y, v4float& color)
{
    interpreter.clearPrivateVariables();
    interpreter.set(SpvStorageClassInput, 0, v2float {x, y}); // fragCoord is in #0 in preamble
    interpreter.run();
    interpreter.get(SpvStorageClassOutput, 0, color); // color is out #0 in preamble
}


std::string readFileContents(std::string shaderFileName)
{
    std::ifstream shaderFile(shaderFileName.c_str(), std::ios::in | std::ios::binary | std::ios::ate);
    if(!shaderFile.good()) {
        throw std::runtime_error("couldn't open file " + shaderFileName + " for reading");
    }
    std::ifstream::pos_type size = shaderFile.tellg();
    shaderFile.seekg(0, std::ios::beg);

    std::string text(size, '\0');
    shaderFile.read(&text[0], size);

    return text;
}

std::string readStdin()
{
    std::istreambuf_iterator<char> begin(std::cin), end;
    return std::string(begin, end);
}

void usage(const char* progname)
{
    printf("usage: %s [options] shader.frag\n", progname);
    printf("provide \"-\" as a filename to read from stdin\n");
    printf("options:\n");
    printf("\t-f S E    Render frames S through and including E\n");
    printf("\t-d W H    Render frame at size W by H\n");
    printf("\t-v        Print opcodes as they are parsed\n");
    printf("\t-g        Generate debugging information\n");
    printf("\t-O        Run optimizing passes\n");
    printf("\t-t        Throw an exception on first unimplemented opcode\n");
    printf("\t-n        Compile and load shader, but do not shade an image\n");
    printf("\t-S        show the disassembly of the SPIR-V code\n");
    printf("\t-c        compile to our own ISA\n");
    printf("\t--json    input file is a ShaderToy JSON file\n");
    printf("\t--term    draw output image on terminal (in addition to file)\n");
}

// Number of rows still left to shade (for progress report).
static std::atomic_int rowsLeft;

// Render rows starting at "startRow" every "skip".
void render(const Program *pgm, int startRow, int skip, ImagePtr output, float when)
{
    Interpreter interpreter(pgm);

    // If we discovered the location of Uniform variables from SPIR-V, then
    // we could change preamble.frag without needing to change code here.

    // iResolution is uniform @0 in preamble
    // XXX We should discover from SPIR-V.
    interpreter.set(SpvStorageClassUniform, 0, v2float {static_cast<float>(output->width), static_cast<float>(output->height)});

    // iTime is uniform @8 in preamble
    // XXX We should discover from SPIR-V.
    interpreter.set(SpvStorageClassUniform, 8, when);

    // iMouse is uniform @16 in preamble, but we don't align properly, so ours is at 12.
    // XXX We should discover from SPIR-V.
    interpreter.set(SpvStorageClassUniform, 12, v4float {0, 0, 0, 0});

    // This loop acts like a rasterizer fixed function block.  Maybe it should
    // set inputs and read outputs also.
    for(int y = startRow; y < output->height; y += skip) {
        for(int x = 0; x < output->width; x++) {
            v4float color;
            // XXX what about pixel kill?  C64 demo requires it.  eval() will
            // need to track whether output was written, and then set() below
            // will need to be conditional.
            eval(interpreter, x + 0.5f, y + 0.5f, color);
            output->set(x, output->height - 1 - y, color);
        }

        rowsLeft--;
    }
}

// Thread to show progress to the user.
void showProgress(int totalRows, std::chrono::time_point<std::chrono::steady_clock> startTime)
{
    while(true) {
        int left = rowsLeft;
        if (left == 0) {
            break;
        }

        std::cout << left << " rows left of " << totalRows;

        // Estimate time left.
        if (left != totalRows) {
            auto now = std::chrono::steady_clock::now();
            auto elapsedTime = now - startTime;
            auto elapsedSeconds = double(elapsedTime.count())*
                std::chrono::steady_clock::period::num/
                std::chrono::steady_clock::period::den;
            auto secondsLeft = elapsedSeconds*left/(totalRows - left);

            std::cout << " (" << int(secondsLeft) << " seconds left)   ";
        }
        std::cout << "\r";
        std::cout.flush();

        std::this_thread::sleep_for(std::chrono::milliseconds(1000));
    }

    // Clear the line.
    std::cout << "                                                             \r";
}

std::string getFilepathAdjacentToPath(const std::string& filename, std::string adjacent)
{
    std::string result;

#ifdef USE_CPP17_FILESYSTEM

    // filesystem still not available in XCode 2019/04/04
    std::filesystem::path adjacent_path(adjacent);
    std::filesystem::path adjacent_dirname = adjacent_path.parent_path();
    std::filesystem::path code_path(filename);

    if(code_path.is_relative()) {
        std::filesystem::path full_path(adjacent_dirname + code_path);
        result = full_path;
    }

#else

    if(filename[0] != '/') {
        // Assume relative path, get directory from JSON filename
        char *adjacent_copy = strdup(adjacent.c_str());;
        result = std::string(dirname(adjacent_copy)) + "/" + filename;
        free(adjacent_copy);
    }

#endif

    return result;
}

void earwigMessageConsumer(spv_message_level_t level, const char *source,
        const spv_position_t& position, const char *message)
{
    std::cout << source << ": " << message << "\n";
}

struct ShaderToyImage
{
    ImagePtr image;
    Sampler sampler;
};

struct ShaderSource
{
    std::string code;
    std::string filename;
};

const std::string shaderPreambleFilename = "preamble.frag";
const std::string shaderEpilogueFilename = "epilogue.frag";
ShaderSource preamble { readFileContents(shaderPreambleFilename), shaderPreambleFilename };
ShaderSource epilogue { readFileContents(shaderEpilogueFilename), shaderEpilogueFilename };

struct RenderPass
{
    std::string name;
    std::vector<ShaderToyImage> inputs; // in channel order
    std::vector<ShaderToyImage> outputs;
    ShaderSource common;
    ShaderSource shader;
    Program pgm;
    void Render(void) {
        // set input images, uniforms, output images, call run()
    }
    RenderPass(const std::string& name_, std::vector<ShaderToyImage> inputs_, std::vector<ShaderToyImage> outputs_, const ShaderSource& common_, const ShaderSource& shader_, bool throwOnUnimplemented, bool beVerbose) :
        name(name_),
        inputs(inputs_),
        outputs(outputs_),
        common(common_),
        shader(shader_),
        pgm(throwOnUnimplemented, beVerbose)
    {
    }
};

typedef std::shared_ptr<RenderPass> RenderPassPtr;

#if 0
void getRenderPassesFromJSON(const std::string& filename, std::vector<RenderPassPtr>& renderPasses)
{
    std::string common_code;
    json j = json::parse(text);

    // Go through the render passes and do preprocessing.
    
    auto& renderPasses = j["Shader"]["renderpass"];
    for (json::iterator it = renderPasses.begin(); it != renderPasses.end(); ++it) {
        auto& pass = *it;

        // If special key "codefile" is present, use that file as
        // the shader code instead of the value of key "code".

        if(pass.find("codefile") != pass.end()) {
            std::string code_filename = pass["codefile"];

            code_filename = getFilepathAdjacentToPath(code_filename, filename);

            pass["full_code_filename"] = code_filename;
            pass["code"] = readFileContents(code_filename);
        }

	// If this is the "common" pass, it includes text which is
	// preprended to all other passes.

        if(pass["type"] == "common") {
            common_code = pass["code"]
        }
    }

    for (json::iterator it = renderPasses.begin(); it != renderPasses.end(); ++it) {
        auto& pass = *it;

        if(pass.find("full_code_filename") != pass.end()) {
            // If we find "full_code_filename", that's the
            // fully-qualified absolute on-disk path we loaded.  Set
            // that for debugging.
            filename = pass["full_code_filename"];
        } else if(pass.find("codefile") != pass.end()) {
            // If we find only "codefile", that's the on-disk path
            // the JSON specified.  Set that for debugging.
            filename = pass["codefile"];
        } else {
            // If we find neither "codefile" nor "full_code_filename",
            // then the shader came out of the renderpass "code", so
            // at least use the pass name to aid debugging.
            filename = std::string("shader from pass ") + pass["name"].get<std::string>();
        }
        shader_code = pass["code"];

        for(auto& input: pass["inputs"]) {
            auto src = input["src"].get<std::string>();
            bool isABuffer = (src.find("/media/previz/buffer") != std::string::npos)
            if(isABuffer) {

                /* pass */

            } else if(input.find("locally_saved") == input.end()) {

                throw std::runtime_error("downloading assets is not supported; didn't find \"locally_saved\" key for an asset");

            } else {

                if(input["type"] != "texture") {
                    throw std::runtime_error("unsupported input type " + input["type"].get<std::string>());
                }

                std::string asset_filename = getFilepathAdjacentToPath(input0["locally_saved"].get<std::string>(), filename);

                unsigned int textureWidth, textureHeight;
                float *textureData;

                FILE *fp = fopen(asset_filename.c_str(), "rb");
                if(!pnmRead(fp, &textureWidth, &textureHeight, &textureData, NULL, NULL)) {
                    std::cerr << "couldn't read image from " << asset_filename;
                    exit(EXIT_FAILURE);
                }

                ImagePtr image(new Image(Image::FORMAT_R32G32B32A32_SFLOAT, Image::DIM_2D, textureWidth, textureHeight));

                if((input0.find("vflip") != input0.end()) && (input0["vflip"].get<std::string>() == std::string("true"))) {
                } else {
                    unsigned char* s = reinterpret_cast<unsigned char*>(textureData);
                    unsigned char* d = reinterpret_cast<unsigned char*>(texture->storage);
                    int rowsize = textureWidth * Image::getPixelSize(Image::FORMAT_R32G32B32A32_SFLOAT);
                    for(int row = 0; row < textureHeight; row++) {
                        std::copy(s + rowsize * row, s + rowsize * (row + 1), d + rowsize * (textureHeight - row - 1));
                    }
                }

                fclose(fp);

            }
        }
    }

    // Hook up images from inputs to outputs
        shaderPreamble = shaderPreamble + "layout (binding = 1) uniform sampler2D iChannel0;\n";

    ShaderToyImage input(texture, Sampler {});

    ImagePtr image(new Image(Image::FORMAT_R8G8B8_UNORM, Image::DIM_2D, imageWidth, imageHeight));
    ShaderToyImage output(image, Sampler {});

    RenderPassPtr pass(new RenderPass(
        "Image",
        (texture == NULL) ? {} : {t}, 
        {output},
        common_code,
        shader_code,
        throwOnUnimplemented,
        beVerbose));


}
#endif

bool createSPIRVFromSources(const std::vector<ShaderSource>& sources, bool debug, bool optimize, std::vector<uint32_t>& spirv)
{
    glslang::TShader *shader = new glslang::TShader(EShLangFragment);

    glslang::TProgram& glslang_program = *new glslang::TProgram;

    std::vector<const char *> strings;
    std::vector<const char *> names;
    for(auto& source: sources) {
        strings.push_back(source.code.c_str());
        names.push_back(source.filename.c_str());
    }
    shader->setStringsWithLengthsAndNames(strings.data(), NULL, names.data(), sources.size());

    shader->setEnvInput(glslang::EShSourceGlsl, EShLangFragment, glslang::EShClientVulkan, glslang::EShTargetVulkan_1_0);

    shader->setEnvClient(glslang::EShClientVulkan, glslang::EShTargetVulkan_1_1);

    shader->setEnvTarget(glslang::EShTargetSpv, glslang::EShTargetSpv_1_3);

    EShMessages messages = (EShMessages)(EShMsgDefault | EShMsgSpvRules | EShMsgVulkanRules | EShMsgDebugInfo);

    glslang::TShader::ForbidIncluder includer;
    TBuiltInResource resources;

    resources = glslang::DefaultTBuiltInResource;

    if (!shader->parse(&resources, 110, false, messages, includer)) {
        std::cerr << "compile failed\n";
        std::cerr << shader->getInfoLog();
        return false;
    }

    glslang_program.addShader(shader);

    if(!glslang_program.link(messages)) {
        std::cerr << "link failed\n";
        std::cerr << glslang_program.getInfoLog();
        return false;
    }

    std::string warningsErrors;
    spv::SpvBuildLogger logger;
    glslang::SpvOptions options;
    options.generateDebugInfo = debug;
    options.disableOptimizer = !optimize;
    options.optimizeSize = false;
    glslang::TIntermediate *shaderInterm = glslang_program.getIntermediate(EShLangFragment);
    glslang::GlslangToSpv(*shaderInterm, spirv, &logger, &options);

    return true;
}

void optimizeSPIRV(bool optimize, spv_target_env targetEnv, std::vector<uint32_t>& spirv)
{
    spvtools::Optimizer optimizer(targetEnv);
    optimizer.SetMessageConsumer(earwigMessageConsumer);
    optimizer.RegisterPerformancePasses();
    // optimizer.SetPrintAll(&std::cerr);
    spvtools::OptimizerOptions optimizerOptions;
    bool success = optimizer.Run(spirv.data(), spirv.size(), &spirv, optimizerOptions);
    if (!success) {
        std::cout << "Warning: Optimizer failed.\n";
    }
}

bool createProgram(const std::vector<ShaderSource>& sources, bool debug, bool optimize, bool disassemble, Program& program)
{
    std::vector<uint32_t> spirv;

    bool result = createSPIRVFromSources(sources, debug, optimize, spirv);
    if(!result) {
        return result;
    }

    spv_target_env targetEnv = SPV_ENV_UNIVERSAL_1_3;

    if (optimize) {
        optimizeSPIRV(optimize, targetEnv, spirv);
    }

    if(disassemble) {
        spv::Disassemble(std::cout, spirv);
    }

    if(false) {
        FILE *fp = fopen("spirv", "wb");
        fwrite(spirv.data(), 1, spirv.size() * 4, fp);
        fclose(fp);
    }

    spv_context context = spvContextCreate(targetEnv);
    spvBinaryParse(context, &program, spirv.data(), spirv.size(), Program::handleHeader, Program::handleInstruction, nullptr);

    program.postParse();

    if (program.hasUnimplemented) {
        return false;
    }

    return true;
}

// https://stackoverflow.com/a/34571089/211234
static const char *BASE64_ALPHABET = "ABCDEFGHIJKLMNOPQRSTUVWXYZabcdefghijklmnopqrstuvwxyz0123456789+/";
std::string base64Encode(const std::string &in) {
    std::string out;
    int val = 0;
    int valb = -6;

    for (uint8_t c : in) {
        val = (val << 8) + c;
        valb += 8;
        while (valb >= 0) {
            out.push_back(BASE64_ALPHABET[(val >> valb) & 0x3F]);
            valb -= 6;
        }
    }
    if (valb > -6) {
        out.push_back(BASE64_ALPHABET[((val << 8) >> (valb + 8)) & 0x3F]);
    }
    while (out.size() % 4 != 0) {
        out.push_back('=');
    }

    return out;
}

int main(int argc, char **argv)
{
    bool debug = false;
    bool disassemble = false;
    bool optimize = false;
    bool beVerbose = false;
    bool throwOnUnimplemented = false;
    bool doNotShade = false;
    bool inputIsJSON = false;
    bool imageToTerminal = false;
    bool compile = false;
    int imageStart = 0, imageEnd = 0;
    int imageWidth = 640/2; // ShaderToy default is 640
    int imageHeight = 360/2; // ShaderToy default is 360

    ShInitialize();

    char *progname = argv[0];
    argv++; argc--;

    while(argc > 0 && argv[0][0] == '-') {
        if(strcmp(argv[0], "-g") == 0) {

            debug = true;
            argv++; argc--;

        } else if(strcmp(argv[0], "--json") == 0) {

            inputIsJSON = true;
            argv++; argc--;

        } else if(strcmp(argv[0], "--term") == 0) {

            imageToTerminal = true;
            argv++; argc--;

        } else if(strcmp(argv[0], "-S") == 0) {

            disassemble = true;
            argv++; argc--;

        } else if(strcmp(argv[0], "-d") == 0) {

            if(argc < 3) {
                usage(progname);
                exit(EXIT_FAILURE);
            }
            imageWidth = atoi(argv[1]);
            imageHeight = atoi(argv[2]);
            argv += 3; argc -= 3;

        } else if(strcmp(argv[0], "-f") == 0) {

            if(argc < 3) {
                usage(progname);
                exit(EXIT_FAILURE);
            }
            imageStart = atoi(argv[1]);
            imageEnd = atoi(argv[2]);
            argv += 3; argc -= 3;

        } else if(strcmp(argv[0], "-v") == 0) {

            beVerbose = true;
            argv++; argc--;

        } else if(strcmp(argv[0], "-t") == 0) {

            throwOnUnimplemented = true;
            argv++; argc--;

        } else if(strcmp(argv[0], "-O") == 0) {

            optimize = true;
            argv++; argc--;

        } else if(strcmp(argv[0], "-n") == 0) {

            doNotShade = true;
            argv++; argc--;

        } else if(strcmp(argv[0], "-c") == 0) {

            compile = true;
            argv++; argc--;

        } else if(strcmp(argv[0], "-h") == 0) {

            usage(progname);
            exit(EXIT_SUCCESS);

        } else if(strcmp(argv[0], "-") == 0) {

            // Read from stdin.
            break;

        } else {

            usage(progname);
            exit(EXIT_FAILURE);

        }
    }

    if(argc < 1) {
        usage(progname);
        exit(EXIT_FAILURE);
    }

    std::vector<RenderPassPtr> renderPasses;

    std::string filename = argv[0];
    std::string shader_code;

    if(!inputIsJSON) {

        shader_code = readFileContents(filename);

        ImagePtr image(new Image(Image::FORMAT_R8G8B8_UNORM, Image::DIM_2D, imageWidth, imageHeight));
        ShaderToyImage output {image, Sampler {}};

        RenderPassPtr pass(new RenderPass("image", {}, {output}, {"", ""}, {shader_code, filename}, throwOnUnimplemented, beVerbose));

        renderPasses.push_back(pass);

    } else {

        // getRenderPassesFromJSON(readFileContents(filename), renderPasses);

    }

    // Do passes

    RenderPassPtr pass = renderPasses[0];
    ShaderToyImage output = pass->outputs[0];

    bool success = createProgram({preamble, pass->common, pass->shader, epilogue}, debug, optimize, disassemble, pass->pgm);
    if(!success) {
        exit(EXIT_FAILURE);
    }

<<<<<<< HEAD
    spv_target_env targetEnv = SPV_ENV_UNIVERSAL_1_3;

    std::vector<uint32_t> spirv;
    std::string warningsErrors;
    spv::SpvBuildLogger logger;
    glslang::SpvOptions options;
    options.generateDebugInfo = debug;
    options.disableOptimizer = !optimize;
    options.optimizeSize = false;
    glslang::TIntermediate *shaderInterm = program.getIntermediate(EShLangFragment);
    glslang::GlslangToSpv(*shaderInterm, spirv, &logger, &options);

    if (optimize) {
        Timer timer;
        spvtools::Optimizer optimizer(targetEnv);
        optimizer.SetMessageConsumer(earwigMessageConsumer);
        optimizer.RegisterPerformancePasses();
        // optimizer.SetPrintAll(&std::cerr);
        spvtools::OptimizerOptions optimizerOptions;
        bool success = optimizer.Run(spirv.data(), spirv.size(), &spirv, optimizerOptions);
        if (!success) {
            std::cout << "Warning: Optimizer failed.\n";
        }
        std::cout << "Optimizing took " << timer.elapsed() << " seconds.\n";
    }

    if(disassemble) {
        spv::Disassemble(std::cout, spirv);
    }

    if(false) {
        FILE *fp = fopen("spirv", "wb");
        fwrite(spirv.data(), 1, spirv.size() * 4, fp);
        fclose(fp);
    }

    Program pgm(throwOnUnimplemented, beVerbose);
    spv_context context = spvContextCreate(targetEnv);
    spvBinaryParse(context, &pgm, spirv.data(), spirv.size(), Program::handleHeader, Program::handleInstruction, nullptr);

    if (pgm.hasUnimplemented) {
        exit(1);
    }

    {
        Timer timer;
        pgm.postParse();
        std::cout << "Post-parse took " << timer.elapsed() << " seconds.\n";
    }

=======
>>>>>>> 8b17f446
    if (compile) {
        bool success = compileProgram(pass->pgm);
        exit(success ? EXIT_SUCCESS : EXIT_FAILURE);
    }

    if (doNotShade) {
        exit(EXIT_SUCCESS);
    }

    int threadCount = std::thread::hardware_concurrency();
    std::cout << "Using " << threadCount << " threads.\n";
    for(int imageNumber = imageStart; imageNumber <= imageEnd; imageNumber++) {

<<<<<<< HEAD
        Timer timer;
=======
        ImagePtr image = output.image;
        auto startTime = std::chrono::steady_clock::now();
>>>>>>> 8b17f446

        // Workers decrement rowsLeft at the end of each row.
        rowsLeft = output.image->height;

        std::vector<std::thread *> thread;

        // Generate the rows on multiple threads.
        for (int t = 0; t < threadCount; t++) {
            thread.push_back(new std::thread(render, &pass->pgm, t, threadCount, output.image, imageNumber / 60.0));
            // std::this_thread::sleep_for(std::chrono::milliseconds(100));
        }

        // Progress information.
<<<<<<< HEAD
        thread.push_back(new std::thread(showProgress, image.height, timer.startTime()));
=======
        thread.push_back(new std::thread(showProgress, output.image->height, startTime));
>>>>>>> 8b17f446

        // Wait for worker threads to quit.
        for (int t = 0; t < thread.size(); t++) {
            std::thread* td = thread.back();
            thread.pop_back();
            td->join();
        }

        double elapsedSeconds = timer.elapsed();
        std::cout << "Shading took " << elapsedSeconds << " seconds ("
            << long(image->width*image->height/elapsedSeconds) << " pixels per second)\n";

        std::ostringstream ss;
        ss << "image" << std::setfill('0') << std::setw(4) << imageNumber << std::setw(0) << ".ppm";
        std::ofstream imageFile(ss.str(), std::ios::out | std::ios::binary);
        image->writePpm(imageFile);
        imageFile.close();

        if (imageToTerminal) {
            // https://www.iterm2.com/documentation-images.html
            std::ostringstream ss;
            image->writePpm(ss);
            std::cout << "\033]1337;File=width="
                << image->width << "px;height="
                << image->height << "px;inline=1:"
                << base64Encode(ss.str()) << "\007\n";
        }
    }

    exit(EXIT_SUCCESS);
}<|MERGE_RESOLUTION|>--- conflicted
+++ resolved
@@ -3728,10 +3728,28 @@
     spv_context context = spvContextCreate(targetEnv);
     spvBinaryParse(context, &program, spirv.data(), spirv.size(), Program::handleHeader, Program::handleInstruction, nullptr);
 
-    program.postParse();
+    if (optimize) {
+        Timer timer;
+        spvtools::Optimizer optimizer(targetEnv);
+        optimizer.SetMessageConsumer(earwigMessageConsumer);
+        optimizer.RegisterPerformancePasses();
+        // optimizer.SetPrintAll(&std::cerr);
+        spvtools::OptimizerOptions optimizerOptions;
+        bool success = optimizer.Run(spirv.data(), spirv.size(), &spirv, optimizerOptions);
+        if (!success) {
+            std::cout << "Warning: Optimizer failed.\n";
+        }
+        std::cout << "Optimizing took " << timer.elapsed() << " seconds.\n";
+    }
 
     if (program.hasUnimplemented) {
         return false;
+    }
+
+    {
+        Timer timer;
+        program.postParse();
+        std::cout << "Post-parse took " << timer.elapsed() << " seconds.\n";
     }
 
     return true;
@@ -3903,59 +3921,6 @@
         exit(EXIT_FAILURE);
     }
 
-<<<<<<< HEAD
-    spv_target_env targetEnv = SPV_ENV_UNIVERSAL_1_3;
-
-    std::vector<uint32_t> spirv;
-    std::string warningsErrors;
-    spv::SpvBuildLogger logger;
-    glslang::SpvOptions options;
-    options.generateDebugInfo = debug;
-    options.disableOptimizer = !optimize;
-    options.optimizeSize = false;
-    glslang::TIntermediate *shaderInterm = program.getIntermediate(EShLangFragment);
-    glslang::GlslangToSpv(*shaderInterm, spirv, &logger, &options);
-
-    if (optimize) {
-        Timer timer;
-        spvtools::Optimizer optimizer(targetEnv);
-        optimizer.SetMessageConsumer(earwigMessageConsumer);
-        optimizer.RegisterPerformancePasses();
-        // optimizer.SetPrintAll(&std::cerr);
-        spvtools::OptimizerOptions optimizerOptions;
-        bool success = optimizer.Run(spirv.data(), spirv.size(), &spirv, optimizerOptions);
-        if (!success) {
-            std::cout << "Warning: Optimizer failed.\n";
-        }
-        std::cout << "Optimizing took " << timer.elapsed() << " seconds.\n";
-    }
-
-    if(disassemble) {
-        spv::Disassemble(std::cout, spirv);
-    }
-
-    if(false) {
-        FILE *fp = fopen("spirv", "wb");
-        fwrite(spirv.data(), 1, spirv.size() * 4, fp);
-        fclose(fp);
-    }
-
-    Program pgm(throwOnUnimplemented, beVerbose);
-    spv_context context = spvContextCreate(targetEnv);
-    spvBinaryParse(context, &pgm, spirv.data(), spirv.size(), Program::handleHeader, Program::handleInstruction, nullptr);
-
-    if (pgm.hasUnimplemented) {
-        exit(1);
-    }
-
-    {
-        Timer timer;
-        pgm.postParse();
-        std::cout << "Post-parse took " << timer.elapsed() << " seconds.\n";
-    }
-
-=======
->>>>>>> 8b17f446
     if (compile) {
         bool success = compileProgram(pass->pgm);
         exit(success ? EXIT_SUCCESS : EXIT_FAILURE);
@@ -3969,12 +3934,8 @@
     std::cout << "Using " << threadCount << " threads.\n";
     for(int imageNumber = imageStart; imageNumber <= imageEnd; imageNumber++) {
 
-<<<<<<< HEAD
         Timer timer;
-=======
         ImagePtr image = output.image;
-        auto startTime = std::chrono::steady_clock::now();
->>>>>>> 8b17f446
 
         // Workers decrement rowsLeft at the end of each row.
         rowsLeft = output.image->height;
@@ -3988,11 +3949,7 @@
         }
 
         // Progress information.
-<<<<<<< HEAD
-        thread.push_back(new std::thread(showProgress, image.height, timer.startTime()));
-=======
-        thread.push_back(new std::thread(showProgress, output.image->height, startTime));
->>>>>>> 8b17f446
+        thread.push_back(new std::thread(showProgress, output.image->height, timer.startTime()));
 
         // Wait for worker threads to quit.
         for (int t = 0; t < thread.size(); t++) {
