--- conflicted
+++ resolved
@@ -2472,7 +2472,6 @@
         pc = function.start;
     }
 
-<<<<<<< HEAD
     void stepGLSLstd450Distance(const InsnGLSLstd450Distance& insn)
     {
         RegisterObject& obj = allocRegisterObject(insn.resultId, insn.type);
@@ -2498,7 +2497,8 @@
                 registerAs<float>(insn.resultId) = sqrtf(radicand);
             }
         }, types[insn.type]);
-=======
+    }
+
     void stepBranch(const InsnBranch& insn)
     {
         pc = labels[insn.targetLabelId];
@@ -2508,7 +2508,6 @@
     {
         bool condition = registerAs<bool>(insn.conditionId);
         pc = labels[condition ? insn.trueLabelId : insn.falseLabelId];
->>>>>>> bfe638ad
     }
 
     // Unimplemented instructions. To implement one, move the function from this
