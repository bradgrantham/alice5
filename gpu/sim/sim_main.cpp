--- conflicted
+++ resolved
@@ -868,17 +868,11 @@
                     // No rows left.
                     idleCoreCount++;
                 } else {
-<<<<<<< HEAD
                     printf("Core %d is idle, doing row %d.\n", coreNumber, row);
 
                     resetCore(&hal, coreNumber);
                     configureCoreForRow(debugOptions, params, &hal, row, coreNumber);
                     startProgram(&hal, coreNumber);
-=======
-                    resetCore(top, clocks, coreNumber);
-                    configureCoreForRow(debugOptions, params, top, row, coreNumber);
-                    startProgram(top, clocks, coreNumber);
->>>>>>> 1215aa7b
                     coreIsWorking[coreNumber] = true;
                     coreStartTime[coreNumber] = steady_clock::now();
                 }
@@ -972,7 +966,6 @@
 
         // See if any cores are now idle.
         for (int coreNumber = 0; coreNumber < CORE_COUNT; coreNumber++) {
-<<<<<<< HEAD
             if (coreIsWorking[coreNumber] && isCoreHalted(&hal, coreNumber)) {
                 steady_clock::time_point now = steady_clock::now();
                 steady_clock::duration timeSpan = now - coreStartTime[coreNumber];
@@ -980,9 +973,6 @@
                     steady_clock::period::den;
                 printf("Core %d is no longer working (%.1f seconds)\n", coreNumber, seconds);
 
-=======
-            if (coreIsWorking[coreNumber] && isCoreHalted(top, coreNumber)) {
->>>>>>> 1215aa7b
                 uint32_t width = params->afterLastX - params->startX;
                 shared->pixelsLeft -= width;
 
